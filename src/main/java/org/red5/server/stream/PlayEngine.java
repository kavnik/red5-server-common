--- conflicted
+++ resolved
@@ -221,11 +221,7 @@
     /**
      * List of pending operations
      */
-<<<<<<< HEAD
-    private final ConcurrentLinkedQueue<Runnable> pendingOperations = new ConcurrentLinkedQueue<Runnable>();
-=======
     private ConcurrentLinkedQueue<Runnable> pendingOperations = new ConcurrentLinkedQueue<>();
->>>>>>> fe794da7
 
     // Keep count of dropped packets so we can log every so often.
     private long droppedPacketsCount;
@@ -1023,20 +1019,12 @@
                 event = new Notify(((Notify) eventIn).getData());
                 break;
         }
-<<<<<<< HEAD
-        // Create the RTMP Message to send. Make sure to propagate the source type so that the connection can decide to drop packets
-        // if the connection is congested for LIVE streams.
-        RTMPMessage messageOut = RTMPMessage.build(event, messageIn.getBody().getSourceType());
-        //get the current timestamp from the message
-        int ts = messageOut.getBody().getTimestamp() - frameDropper.getDroppedGapDuration();
-=======
         // get the incoming event time
         int eventTime = eventIn.getTimestamp();
         // get the incoming event source type and set on the outgoing event
         event.setSourceType(eventIn.getSourceType());
         // instance the outgoing message
         RTMPMessage messageOut = RTMPMessage.build(event, eventTime);
->>>>>>> fe794da7
         if (log.isTraceEnabled()) {
             log.trace("Source type - in: {} out: {}", eventIn.getSourceType(), messageOut.getBody().getSourceType());
             long delta = System.currentTimeMillis() - playbackStart;
@@ -1498,12 +1486,7 @@
                                                     numSequentialPendingVideoFrames, subscriberStream.getBroadcastStreamPublishName(),
                                                     droppedPacketsCount});
                                 }
-<<<<<<< HEAD
-
                                 if (!frameDropper.canSendPacket(rtmpMessage, pendingVideos)) {
-=======
-                                if (!videoFrameDropper.canSendPacket(rtmpMessage, pendingVideos)) {
->>>>>>> fe794da7
                                     // drop frame as it depends on other frames that were dropped before
                                     droppedPacketsCount++;
                                     if (pendingVideos != 0) {
@@ -1558,21 +1541,8 @@
                                     if (frameDropper.getBufferedInterframeIdx() >= videoCodec.getNumInterframes()) {
                                         frameDropper.reset(IFrameDropper.SEND_ALL);
                                     } else {
-<<<<<<< HEAD
-                                        IVideoStreamCodec.FrameData fd;
-                                        //skip to interframe later then lastDropTimestamp
-                                        do {
-                                            fd = videoCodec.getInterframe(frameDropper.getAndIncrementBufferedInterframeIdx());
-                                        } while (fd.getTimestamp() <= lastDropTimestamp &&
-                                                frameDropper.getBufferedInterframeIdx() <= videoCodec.getNumInterframes());
-                                        VideoData bufferedFrame = new VideoData(fd.getFrame());
-                                        bufferedFrame.setTimestamp(body.getTimestamp());
-                                        rtmpMessage = RTMPMessage.build(bufferedFrame);
-                                        fd = null;
-=======
                                         // it means that new keyframe was received and we should send current frames instead of buffered
                                         bufferedInterframeIdx = -1;
->>>>>>> fe794da7
                                     }
                                 } else if (frameDropper.getState() == IFrameDropper.SEND_BUFFERED_KEYFRAME) {
                                     VideoData bufferedFrame = new VideoData(videoCodec.getKeyframe());
