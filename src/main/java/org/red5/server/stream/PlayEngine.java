/*
 * RED5 Open Source Media Server - https://github.com/Red5/
 * 
 * Copyright 2006-2016 by respective authors (see below). All rights reserved.
 * 
 * Licensed under the Apache License, Version 2.0 (the "License");
 * you may not use this file except in compliance with the License.
 * You may obtain a copy of the License at
 * 
 * http://www.apache.org/licenses/LICENSE-2.0
 * 
 * Unless required by applicable law or agreed to in writing, software
 * distributed under the License is distributed on an "AS IS" BASIS,
 * WITHOUT WARRANTIES OR CONDITIONS OF ANY KIND, either express or implied.
 * See the License for the specific language governing permissions and
 * limitations under the License.
 */

package org.red5.server.stream;

import java.io.IOException;
import java.util.HashMap;
import java.util.List;
import java.util.Map;
import java.util.concurrent.ConcurrentLinkedQueue;
import java.util.concurrent.TimeUnit;
import java.util.concurrent.atomic.AtomicBoolean;
import java.util.concurrent.atomic.AtomicInteger;
import java.util.concurrent.atomic.AtomicLong;
import java.util.concurrent.atomic.AtomicReference;

import org.apache.mina.core.buffer.IoBuffer;
import org.red5.codec.IAudioStreamCodec;
import org.red5.codec.IStreamCodecInfo;
import org.red5.codec.IVideoStreamCodec;
import org.red5.codec.IVideoStreamCodec.FrameData;
import org.red5.codec.StreamCodecInfo;
import org.red5.io.amf.Output;
import org.red5.io.utils.ObjectMap;
import org.red5.logging.Red5LoggerFactory;
import org.red5.server.api.scheduling.IScheduledJob;
import org.red5.server.api.scheduling.ISchedulingService;
import org.red5.server.api.scope.IBroadcastScope;
import org.red5.server.api.scope.IScope;
import org.red5.server.api.stream.IBroadcastStream;
import org.red5.server.api.stream.IPlayItem;
import org.red5.server.api.stream.IPlaylistSubscriberStream;
import org.red5.server.api.stream.ISubscriberStream;
import org.red5.server.api.stream.OperationNotSupportedException;
import org.red5.server.api.stream.StreamState;
import org.red5.server.api.stream.support.DynamicPlayItem;
import org.red5.server.messaging.AbstractMessage;
import org.red5.server.messaging.IConsumer;
import org.red5.server.messaging.IFilter;
import org.red5.server.messaging.IMessage;
import org.red5.server.messaging.IMessageComponent;
import org.red5.server.messaging.IMessageInput;
import org.red5.server.messaging.IMessageOutput;
import org.red5.server.messaging.IPassive;
import org.red5.server.messaging.IPipe;
import org.red5.server.messaging.IPipeConnectionListener;
import org.red5.server.messaging.IProvider;
import org.red5.server.messaging.IPushableConsumer;
import org.red5.server.messaging.InMemoryPushPushPipe;
import org.red5.server.messaging.OOBControlMessage;
import org.red5.server.messaging.PipeConnectionEvent;
import org.red5.server.net.rtmp.event.Aggregate;
import org.red5.server.net.rtmp.event.AudioData;
import org.red5.server.net.rtmp.event.IRTMPEvent;
import org.red5.server.net.rtmp.event.Notify;
import org.red5.server.net.rtmp.event.Ping;
import org.red5.server.net.rtmp.event.VideoData;
import org.red5.server.net.rtmp.event.VideoData.FrameType;
import org.red5.server.net.rtmp.message.Constants;
import org.red5.server.net.rtmp.message.Header;
import org.red5.server.net.rtmp.status.Status;
import org.red5.server.net.rtmp.status.StatusCodes;
import org.red5.server.stream.message.RTMPMessage;
import org.red5.server.stream.message.ResetMessage;
import org.red5.server.stream.message.StatusMessage;
import org.slf4j.Logger;

/**
 * A play engine for playing a IPlayItem.
 * 
 * @author The Red5 Project
 * @author Steven Gong
 * @author Paul Gregoire (mondain@gmail.com)
 * @author Dan Rossi
 * @author Tiago Daniel Jacobs (tiago@imdt.com.br)
 * @author Vladimir Hmelyoff (vlhm@splitmedialabs.com)
 */
public final class PlayEngine implements IFilter, IPushableConsumer, IPipeConnectionListener {

    private static final Logger log = Red5LoggerFactory.getLogger(PlayEngine.class);

    private final AtomicReference<IMessageInput> msgInReference = new AtomicReference<>();

    private final AtomicReference<IMessageOutput> msgOutReference = new AtomicReference<>();

    private final ISubscriberStream subscriberStream;

    private ISchedulingService schedulingService;

    private IConsumerService consumerService;

    private IProviderService providerService;

    private Number streamId;

    /**
     * Receive video?
     */
    private boolean receiveVideo = true;

    /**
     * Receive audio?
     */
    private boolean receiveAudio = true;

    private boolean pullMode;

    private String waitLiveJob;

    /**
     * timestamp of first sent packet
     */
    private AtomicInteger streamStartTS = new AtomicInteger(-1);

    private IPlayItem currentItem;

    private RTMPMessage pendingMessage;

    /**
     * Interval in ms to check for buffer underruns in VOD streams.
     */
    private int bufferCheckInterval = 0;

    /**
     * Number of pending messages at which a <tt>NetStream.Play.InsufficientBW</tt> message is generated for VOD streams.
     */
    private int underrunTrigger = 10;

    /**
     * Threshold for number of pending video frames
     */
    private int maxPendingVideoFrames = 10;

    /**
     * If we have more than 1 pending video frames, but less than maxPendingVideoFrames, continue sending until there are this many sequential frames with more than 1 pending
     */
    private int maxSequentialPendingVideoFrames = 10;

    /**
     * the number of sequential video frames with > 0 pending frames
     */
    private int numSequentialPendingVideoFrames = 0;

    /**
     * State machine for video frame dropping in live streams
     */
    private IFrameDropper videoFrameDropper = new VideoFrameDropper();

    private int timestampOffset = 0;

    /**
     * Timestamp of the last message sent to the client.
     */
    private int lastMessageTs = -1;

    /**
     * Number of bytes sent.
     */
    private AtomicLong bytesSent = new AtomicLong(0);

    /**
     * Start time of stream playback. It's not a time when the stream is being played but the time when the stream should be played if it's played from the very beginning. Eg. A stream is played at timestamp 5s on 1:00:05. The playbackStart is 1:00:00.
     */
    private volatile long playbackStart;

    /**
     * Flag denoting whether or not the push and pull job is scheduled. The job makes sure messages are sent to the client.
     */
    private volatile String pullAndPush;

    /**
     * Flag denoting whether or not the job that closes stream after buffer runs out is scheduled.
     */
    private volatile String deferredStop;

    /**
     * Monitor guarding completion of a given push/pull run. Used to wait for job cancellation to finish.
     */
    private final AtomicBoolean pushPullRunning = new AtomicBoolean(false);

    /**
     * Offset in milliseconds where the stream started.
     */
    private int streamOffset;

    /**
     * Timestamp when buffer should be checked for underruns next.
     */
    private long nextCheckBufferUnderrun;

    /**
     * Send blank audio packet next?
     */
    private boolean sendBlankAudio;

    /**
     * Decision: 0 for Live, 1 for File, 2 for Wait, 3 for N/A
     */
    private int playDecision = 3;

    /**
     * Index of the buffered interframe to send instead of current frame
     */
    private int bufferedInterframeIdx = -1;

    /**
     * List of pending operations
     */
    private ConcurrentLinkedQueue<Runnable> pendingOperations = new ConcurrentLinkedQueue<>();

    // Keep count of dropped packets so we can log every so often.
    private long droppedPacketsCount;

    private long droppedPacketsCountLastLogTimestamp = TimeUnit.NANOSECONDS.toMillis(System.nanoTime());

    private long droppedPacketsCountLogInterval = 60 * 1000L;

    /**
     * Constructs a new PlayEngine.
     */
    private PlayEngine(Builder builder) {
        subscriberStream = builder.subscriberStream;
        schedulingService = builder.schedulingService;
        consumerService = builder.consumerService;
        providerService = builder.providerService;
        // get the stream id
        streamId = subscriberStream.getStreamId();
    }

    /**
     * Builder pattern
     */
    public final static class Builder {
        //Required for play engine
        private ISubscriberStream subscriberStream;

        //Required for play engine
        private ISchedulingService schedulingService;

        //Required for play engine
        private IConsumerService consumerService;

        //Required for play engine
        private IProviderService providerService;

        public Builder(ISubscriberStream subscriberStream, ISchedulingService schedulingService, IConsumerService consumerService, IProviderService providerService) {
            this.subscriberStream = subscriberStream;
            this.schedulingService = schedulingService;
            this.consumerService = consumerService;
            this.providerService = providerService;
        }

        public PlayEngine build() {
            return new PlayEngine(this);
        }

    }

    public void setBufferCheckInterval(int bufferCheckInterval) {
        this.bufferCheckInterval = bufferCheckInterval;
    }

    public void setUnderrunTrigger(int underrunTrigger) {
        this.underrunTrigger = underrunTrigger;
    }

    void setMessageOut(IMessageOutput msgOut) {
        this.msgOutReference.set(msgOut);
    }

    /**
     * Start stream
     */
    public void start() {
        if (log.isDebugEnabled()) {
            log.debug("start - subscriber stream state: {}", (subscriberStream != null ? subscriberStream.getState() : null));
        }
        switch (subscriberStream.getState()) {
            case UNINIT:
                // allow start if uninitialized and change state to stopped
                subscriberStream.setState(StreamState.STOPPED);
                IMessageOutput out = consumerService.getConsumerOutput(subscriberStream);
                if (msgOutReference.compareAndSet(null, out)) {
                    out.subscribe(this, null);
                } else if (log.isDebugEnabled()) {
                    log.debug("Message output was already set for stream: {}", subscriberStream);
                }
                break;
            default:
                throw new IllegalStateException(String.format("Cannot start in current state: %s", subscriberStream.getState()));
        }
    }

    /**
     * Play stream
     * 
     * @param item
     *            Playlist item
     * @throws StreamNotFoundException
     *             Stream not found
     * @throws IllegalStateException
     *             Stream is in stopped state
     * @throws IOException
     *             Stream had io exception
     */
    public void play(IPlayItem item) throws StreamNotFoundException, IllegalStateException, IOException {
        play(item, true);
    }

    /**
     * Play stream
     * 
     * See: https://www.adobe.com/devnet/adobe-media-server/articles/dynstream_actionscript.html
     * 
     * @param item
     *            Playlist item
     * @param withReset
     *            Send reset status before playing.
     * @throws StreamNotFoundException
     *             Stream not found
     * @throws IllegalStateException
     *             Stream is in stopped state
     * @throws IOException
     *             Stream had IO exception
     */
    public void play(IPlayItem item, boolean withReset) throws StreamNotFoundException, IllegalStateException, IOException {
        IMessageInput in = null;
        // cannot play if state is not stopped
        switch (subscriberStream.getState()) {
            case STOPPED:
                in = msgInReference.get();
                if (in != null) {
                    in.unsubscribe(this);
                    msgInReference.set(null);
                }
                break;
            default:
                throw new IllegalStateException("Cannot play from non-stopped state");
        }
        // Play type determination
        // http://livedocs.adobe.com/flex/3/langref/flash/net/NetStream.html#play%28%29
        // The start time, in seconds. Allowed values are -2, -1, 0, or a positive number. 
        // The default value is -2, which looks for a live stream, then a recorded stream, 
        // and if it finds neither, opens a live stream. 
        // If -1, plays only a live stream. 
        // If 0 or a positive number, plays a recorded stream, beginning start seconds in.
        //
        // -2: live then recorded, -1: live, >=0: recorded
        int type = (int) (item.getStart() / 1000);
        log.debug("Type {}", type);
        // see if it's a published stream
        IScope thisScope = subscriberStream.getScope();
        final String itemName = item.getName();
        //check for input and type
        IProviderService.INPUT_TYPE sourceType = providerService.lookupProviderInput(thisScope, itemName, type);

        boolean isPublishedStream = sourceType == IProviderService.INPUT_TYPE.LIVE;
        boolean isPublishedStreamWait = sourceType == IProviderService.INPUT_TYPE.LIVE_WAIT;
        boolean isFileStream = sourceType == IProviderService.INPUT_TYPE.VOD;

        boolean sendNotifications = true;

        // decision: 0 for Live, 1 for File, 2 for Wait, 3 for N/A
        switch (type) {
            case -2:
                if (isPublishedStream) {
                    playDecision = 0;
                } else if (isFileStream) {
                    playDecision = 1;
                } else if (isPublishedStreamWait) {
                    playDecision = 2;
                }
                break;
            case -1:
                if (isPublishedStream) {
                    playDecision = 0;
                } else {
                    playDecision = 2;
                }
                break;
            default:
                if (isFileStream) {
                    playDecision = 1;
                }
                break;
        }
        IMessage msg = null;
        currentItem = item;
        long itemLength = item.getLength();
        if (log.isDebugEnabled()) {
            log.debug("Play decision is {} (0=Live, 1=File, 2=Wait, 3=N/A) item length: {}", playDecision, itemLength);
        }
        switch (playDecision) {
            case 0:
                // get source input without create
                in = providerService.getLiveProviderInput(thisScope, itemName, false);
                if (msgInReference.compareAndSet(null, in)) {
                    // drop all frames up to the next keyframe
                    videoFrameDropper.reset(IFrameDropper.SEND_KEYFRAMES_CHECK);
                    if (in instanceof IBroadcastScope) {
                        IBroadcastStream stream = (IBroadcastStream) ((IBroadcastScope) in).getClientBroadcastStream();
                        if (stream != null && stream.getCodecInfo() != null) {
                            IVideoStreamCodec videoCodec = stream.getCodecInfo().getVideoCodec();
                            if (videoCodec != null) {
                                if (withReset) {
                                    sendReset();
                                    sendResetStatus(item);
                                    sendStartStatus(item);
                                }
                                sendNotifications = false;
                                if (videoCodec.getNumInterframes() > 0 || videoCodec.getKeyframe() != null) {
                                    bufferedInterframeIdx = 0;
                                    videoFrameDropper.reset(IFrameDropper.SEND_ALL);
                                }
                            }
                        }
                    }
                    // subscribe to stream (ClientBroadcastStream.onPipeConnectionEvent)
                    in.subscribe(this, null);
                    // execute the processes to get Live playback setup
                    playLive();
                } else {
                    sendStreamNotFoundStatus(currentItem);
                    throw new StreamNotFoundException(itemName);
                }
                break;
            case 2:
                // get source input with create
                in = providerService.getLiveProviderInput(thisScope, itemName, true);
                if (msgInReference.compareAndSet(null, in)) {
                    if (type == -1 && itemLength >= 0) {
                        if (log.isDebugEnabled()) {
                            log.debug("Creating wait job for {}", itemLength);
                        }
                        // Wait given timeout for stream to be published
                        waitLiveJob = schedulingService.addScheduledOnceJob(itemLength, new IScheduledJob() {
                            public void execute(ISchedulingService service) {
                                connectToProvider(itemName);
                                waitLiveJob = null;
                                subscriberStream.onChange(StreamState.END);
                            }
                        });
                    } else if (type == -2) {
                        if (log.isDebugEnabled()) {
                            log.debug("Creating wait job");
                        }
                        // Wait x seconds for the stream to be published
                        waitLiveJob = schedulingService.addScheduledOnceJob(15000, new IScheduledJob() {
                            public void execute(ISchedulingService service) {
                                connectToProvider(itemName);
                                waitLiveJob = null;
                            }
                        });
                    } else {
                        connectToProvider(itemName);
                    }
                } else if (log.isDebugEnabled()) {
                    log.debug("Message input already set for {}", itemName);
                }
                break;
            case 1:
                in = providerService.getVODProviderInput(thisScope, itemName);
                if (msgInReference.compareAndSet(null, in)) {
                    if (in.subscribe(this, null)) {
                        // execute the processes to get VOD playback setup
                        msg = playVOD(withReset, itemLength);
                    } else {
                        log.error("Input source subscribe failed");
                        throw new IOException(String.format("Subscribe to %s failed", itemName));
                    }
                } else {
                    sendStreamNotFoundStatus(currentItem);
                    throw new StreamNotFoundException(itemName);
                }
                break;
            default:
                sendStreamNotFoundStatus(currentItem);
                throw new StreamNotFoundException(itemName);
        }
        //continue with common play processes (live and vod)
        if (sendNotifications) {
            if (withReset) {
                sendReset();
                sendResetStatus(item);
            }
            sendStartStatus(item);
            if (!withReset) {
                sendSwitchStatus();
            }
            // if its dynamic playback send the complete status
            if (item instanceof DynamicPlayItem) {
                sendTransitionStatus();
            }
        }
        if (msg != null) {
            sendMessage((RTMPMessage) msg);
        }
        subscriberStream.onChange(StreamState.PLAYING, currentItem, !pullMode);
        if (withReset) {
            log.debug("Resetting times");
            long currentTime = System.currentTimeMillis();
            playbackStart = currentTime - streamOffset;
            nextCheckBufferUnderrun = currentTime + bufferCheckInterval;
            if (currentItem.getLength() != 0) {
                ensurePullAndPushRunning();
            }
        }
    }

    /**
     * Performs the processes needed for live streams. The following items are sent if they exist: 
     * <ul>
     * <li>Metadata</li>
     * <li>Decoder configurations (ie. AVC codec)</li>
     * <li>Most recent keyframe</li>
     * </ul>
     * 
     * @throws IOException
     */
    private final void playLive() throws IOException {
        // change state
        subscriberStream.setState(StreamState.PLAYING);
        IMessageInput in = msgInReference.get();
        IMessageOutput out = msgOutReference.get();
        if (in != null && out != null) {
            // get the stream so that we can grab any metadata and decoder configs
            IBroadcastStream stream = (IBroadcastStream) ((IBroadcastScope) in).getClientBroadcastStream();
            // prevent an NPE when a play list is created and then immediately flushed
            if (stream != null) {
                Notify metaData = stream.getMetaData();
                //check for metadata to send
                if (metaData != null) {
                    log.debug("Metadata is available");
                    RTMPMessage metaMsg = RTMPMessage.build(metaData, metaData.getTimestamp());
                    sendMessage(metaMsg);
                } else {
                    log.debug("No metadata available");
                }
                IStreamCodecInfo codecInfo = stream.getCodecInfo();
                log.debug("Codec info: {}", codecInfo);
                if (codecInfo instanceof StreamCodecInfo) {
                    StreamCodecInfo info = (StreamCodecInfo) codecInfo;
                    // handle video codec with configuration
                    IVideoStreamCodec videoCodec = info.getVideoCodec();
                    log.debug("Video codec: {}", videoCodec);
                    if (videoCodec != null) {
                        // check for decoder configuration to send
                        IoBuffer config = videoCodec.getDecoderConfiguration();
                        if (config != null) {
                            log.debug("Decoder configuration is available for {}", videoCodec.getName());
                            VideoData conf = new VideoData(config, true);
                            log.debug("Pushing video decoder configuration");
                            sendMessage(RTMPMessage.build(conf, conf.getTimestamp()));
                        }
                        // check for keyframes to send
                        FrameData[] keyFrames = videoCodec.getKeyframes();
                        for (FrameData keyframe : keyFrames) {
                            log.debug("Keyframe is available");
                            VideoData video = new VideoData(keyframe.getFrame(), true);
                            log.debug("Pushing keyframe");
                            sendMessage(RTMPMessage.build(video, video.getTimestamp()));
                        }
                    } else {
                        log.debug("No video decoder configuration available");
                    }
                    // handle audio codec with configuration
                    IAudioStreamCodec audioCodec = info.getAudioCodec();
                    log.debug("Audio codec: {}", audioCodec);
                    if (audioCodec != null) {
                        // check for decoder configuration to send
                        IoBuffer config = audioCodec.getDecoderConfiguration();
                        if (config != null) {
                            log.debug("Decoder configuration is available for {}", audioCodec.getName());
                            AudioData conf = new AudioData(config.asReadOnlyBuffer());
                            log.debug("Pushing audio decoder configuration");
                            sendMessage(RTMPMessage.build(conf, conf.getTimestamp()));
                        }
                    } else {
                        log.debug("No audio decoder configuration available");
                    }
                }
            }
        } else {
            throw new IOException(String.format("A message pipe is null - in: %b out: %b", (msgInReference == null), (msgOutReference == null)));
        }
    }

    /**
     * Performs the processes needed for VOD / pre-recorded streams.
     * 
     * @param withReset
     *            whether or not to perform reset on the stream
     * @param itemLength
     *            length of the item to be played
     * @return message for the consumer
     * @throws IOException
     */
    private final IMessage playVOD(boolean withReset, long itemLength) throws IOException {
        IMessage msg = null;
        // change state
        subscriberStream.setState(StreamState.PLAYING);
        if (withReset) {
            releasePendingMessage();
        }
        sendVODInitCM(currentItem);
        // Don't use pullAndPush to detect IOExceptions prior to sending NetStream.Play.Start
        if (currentItem.getStart() > 0) {
            streamOffset = sendVODSeekCM((int) currentItem.getStart());
            // We seeked to the nearest keyframe so use real timestamp now
            if (streamOffset == -1) {
                streamOffset = (int) currentItem.getStart();
            }
        }
        IMessageInput in = msgInReference.get();
        msg = in.pullMessage();
        if (msg instanceof RTMPMessage) {
            // Only send first video frame
            IRTMPEvent body = ((RTMPMessage) msg).getBody();
            if (itemLength == 0) {
                while (body != null && !(body instanceof VideoData)) {
                    msg = in.pullMessage();
                    if (msg != null && msg instanceof RTMPMessage) {
                        body = ((RTMPMessage) msg).getBody();
                    } else {
                        break;
                    }
                }
            }
            if (body != null) {
                // Adjust timestamp when playing lists
                body.setTimestamp(body.getTimestamp() + timestampOffset);
            }
        }
        return msg;
    }

    /**
     * Connects to the data provider.
     * 
     * @param itemName
     *            name of the item to play
     */
    private final void connectToProvider(String itemName) {
        log.debug("Attempting connection to {}", itemName);
        IMessageInput in = msgInReference.get();
        if (in == null) {
            in = providerService.getLiveProviderInput(subscriberStream.getScope(), itemName, true);
            msgInReference.set(in);
        }
        if (in != null) {
            log.debug("Provider: {}", msgInReference.get());
            if (in.subscribe(this, null)) {
                log.debug("Subscribed to {} provider", itemName);
                // execute the processes to get Live playback setup
                try {
                    playLive();
                } catch (IOException e) {
                    log.warn("Could not play live stream: {}", itemName, e);
                }
            } else {
                log.warn("Subscribe to {} provider failed", itemName);
            }
        } else {
            log.warn("Provider was not found for {}", itemName);
            StreamService.sendNetStreamStatus(subscriberStream.getConnection(), StatusCodes.NS_PLAY_STREAMNOTFOUND, "Stream was not found", itemName, Status.ERROR, streamId);
        }
    }

    /**
     * Pause at position
     * 
     * @param position
     *            Position in file
     * @throws IllegalStateException
     *             If stream is stopped
     */
    public void pause(int position) throws IllegalStateException {
        // allow pause if playing or stopped
        switch (subscriberStream.getState()) {
            case PLAYING:
            case STOPPED:
                subscriberStream.setState(StreamState.PAUSED);
                clearWaitJobs();
                sendPauseStatus(currentItem);
                sendClearPing();
                subscriberStream.onChange(StreamState.PAUSED, currentItem, position);
                break;
            default:
                throw new IllegalStateException("Cannot pause in current state");
        }
    }

    /**
     * Resume playback
     * 
     * @param position
     *            Resumes playback
     * @throws IllegalStateException
     *             If stream is stopped
     */
    public void resume(int position) throws IllegalStateException {
        // allow resume from pause
        switch (subscriberStream.getState()) {
            case PAUSED:
                subscriberStream.setState(StreamState.PLAYING);
                sendReset();
                sendResumeStatus(currentItem);
                if (pullMode) {
                    sendVODSeekCM(position);
                    subscriberStream.onChange(StreamState.RESUMED, currentItem, position);
                    playbackStart = System.currentTimeMillis() - position;
                    if (currentItem.getLength() >= 0 && (position - streamOffset) >= currentItem.getLength()) {
                        // Resume after end of stream
                        stop();
                    } else {
                        ensurePullAndPushRunning();
                    }
                } else {
                    subscriberStream.onChange(StreamState.RESUMED, currentItem, position);
                    videoFrameDropper.reset(VideoFrameDropper.SEND_KEYFRAMES_CHECK);
                }
                break;
            default:
                throw new IllegalStateException("Cannot resume from non-paused state");
        }
    }

    /**
     * Seek to a given position
     * 
     * @param position
     *            Position
     * @throws IllegalStateException
     *             If stream is in stopped state
     * @throws OperationNotSupportedException
     *             If this object doesn't support the operation.
     */
    public void seek(int position) throws IllegalStateException, OperationNotSupportedException {
        // add this pending seek operation to the list
        pendingOperations.add(new SeekRunnable(position));
        cancelDeferredStop();
        ensurePullAndPushRunning();
    }

    /**
     * Stop playback
     * 
     * @throws IllegalStateException
     *             If stream is in stopped state
     */
    public void stop() throws IllegalStateException {
        if (log.isDebugEnabled()) {
            log.debug("stop - subscriber stream state: {}", (subscriberStream != null ? subscriberStream.getState() : null));
        }
        // allow stop if playing or paused
        switch (subscriberStream.getState()) {
            case PLAYING:
            case PAUSED:
                subscriberStream.setState(StreamState.STOPPED);
                IMessageInput in = msgInReference.get();
                if (in != null && !pullMode) {
                    in.unsubscribe(this);
                    msgInReference.set(null);
                }
                subscriberStream.onChange(StreamState.STOPPED, currentItem);
                clearWaitJobs();
                cancelDeferredStop();
                if (subscriberStream instanceof IPlaylistSubscriberStream) {
                    IPlaylistSubscriberStream pss = (IPlaylistSubscriberStream) subscriberStream;
                    if (!pss.hasMoreItems()) {
                        releasePendingMessage();
                        sendCompleteStatus();
                        bytesSent.set(0);
                        sendStopStatus(currentItem);
                        sendClearPing();
                    } else {
                        if (lastMessageTs > 0) {
                            // remember last timestamp so we can generate correct headers in playlists.
                            timestampOffset = lastMessageTs;
                        }
                        pss.nextItem();
                    }
                }
                break;
            case CLOSED:
                clearWaitJobs();
                cancelDeferredStop();
                break;
            case STOPPED:
                log.trace("Already in stopped state");
                break;
            default:
                throw new IllegalStateException(String.format("Cannot stop in current state: %s", subscriberStream.getState()));
        }
    }

    /**
     * Close stream
     */
    public void close() {
        if (log.isDebugEnabled()) {
            log.debug("close");
        }
        if (!subscriberStream.getState().equals(StreamState.CLOSED)) {
            IMessageInput in = msgInReference.get();
            if (in != null) {
                in.unsubscribe(this);
                msgInReference.set(null);
            }
            subscriberStream.setState(StreamState.CLOSED);
            clearWaitJobs();
            releasePendingMessage();
            lastMessageTs = 0;
            // XXX is clear ping required?
            //sendClearPing();
            InMemoryPushPushPipe out = (InMemoryPushPushPipe) msgOutReference.get();
            if (out != null) {
                List<IConsumer> consumers = out.getConsumers();
                // assume a list of 1 in most cases
                if (log.isDebugEnabled()) {
                    log.debug("Message out consumers: {}", consumers.size());
                }
                if (!consumers.isEmpty()) {
                    for (IConsumer consumer : consumers) {
                        out.unsubscribe(consumer);
                    }
                }
                msgOutReference.set(null);
            }
        } else {
            log.debug("Stream is already in closed state");
        }
    }

    /**
     * Check if it's okay to send the client more data. This takes the configured bandwidth as well as the requested client buffer into account.
     * 
     * @param message
     * @return true if it is ok to send more, false otherwise
     */
    private boolean okayToSendMessage(IRTMPEvent message) {
        if (message instanceof IStreamData) {
            final long now = System.currentTimeMillis();
            // check client buffer size
            if (isClientBufferFull(now)) {
                return false;
            }
            // get pending message count
            long pending = pendingMessages();
            if (bufferCheckInterval > 0 && now >= nextCheckBufferUnderrun) {
                if (pending > underrunTrigger) {
                    // client is playing behind speed, notify him
                    sendInsufficientBandwidthStatus(currentItem);
                }
                nextCheckBufferUnderrun = now + bufferCheckInterval;
            }
            // check for under run
            if (pending > underrunTrigger) {
                // too many messages already queued on the connection
                return false;
            }
            return true;
        } else {
            String itemName = "Undefined";
            // if current item exists get the name to help debug this issue
            if (currentItem != null) {
                itemName = currentItem.getName();
            }
            Object[] errorItems = new Object[] { message.getClass(), message.getDataType(), itemName };
            throw new RuntimeException(String.format("Expected IStreamData but got %s (type %s) for %s", errorItems));
        }
    }

    /**
     * Estimate client buffer fill.
     * 
     * @param now
     *            The current timestamp being used.
     * @return True if it appears that the client buffer is full, otherwise false.
     */
    private boolean isClientBufferFull(final long now) {
        // check client buffer length when we've already sent some messages
        if (lastMessageTs > 0) {
            // duration the stream is playing / playback duration
            final long delta = now - playbackStart;
            // buffer size as requested by the client
            final long buffer = subscriberStream.getClientBufferDuration();
            // expected amount of data present in client buffer
            final long buffered = lastMessageTs - delta;
            log.trace("isClientBufferFull: timestamp {} delta {} buffered {} buffer duration {}", new Object[] { lastMessageTs, delta, buffered, buffer });
            // fix for SN-122, this sends double the size of the client buffer
            if (buffer > 0 && buffered > (buffer * 2)) {
                // client is likely to have enough data in the buffer
                return true;
            }
        }
        return false;
    }

    private boolean isClientBufferEmpty() {
        // check client buffer length when we've already sent some messages
        if (lastMessageTs >= 0) {
            // duration the stream is playing / playback duration
            final long delta = System.currentTimeMillis() - playbackStart;
            // expected amount of data present in client buffer
            final long buffered = lastMessageTs - delta;
            log.trace("isClientBufferEmpty: timestamp {} delta {} buffered {}", new Object[] { lastMessageTs, delta, buffered });
            if (buffered < 0) {
                return true;
            }
        }
        return false;
    }

    /**
     * Make sure the pull and push processing is running.
     */
    private void ensurePullAndPushRunning() {
        log.trace("State should be PLAYING to running this task: {}", subscriberStream.getState());
        if (pullMode && pullAndPush == null && subscriberStream.getState() == StreamState.PLAYING) {
            // client buffer is at least 100ms
            pullAndPush = subscriberStream.scheduleWithFixedDelay(new PullAndPushRunnable(), 10);
        }
    }

    /**
     * Clear all scheduled waiting jobs
     */
    private void clearWaitJobs() {
        log.debug("Clear wait jobs");
        if (pullAndPush != null) {
            subscriberStream.cancelJob(pullAndPush);
            releasePendingMessage();
            pullAndPush = null;
        }
        if (waitLiveJob != null) {
            schedulingService.removeScheduledJob(waitLiveJob);
            waitLiveJob = null;
        }
    }

    /**
     * Sends a status message.
     * 
     * @param status
     */
    private void doPushMessage(Status status) {
        StatusMessage message = new StatusMessage();
        message.setBody(status);
        doPushMessage(message);
    }

    /**
     * Send message to output stream and handle exceptions.
     * 
     * @param message
     *            The message to send.
     */
    private void doPushMessage(AbstractMessage message) {
        if (log.isTraceEnabled()) {
            String msgType = message.getMessageType();
            log.trace("doPushMessage: {}", msgType);
        }
        IMessageOutput out = msgOutReference.get();
        if (out != null) {
            try {
                out.pushMessage(message);
                if (message instanceof RTMPMessage) {
                    IRTMPEvent body = ((RTMPMessage) message).getBody();
                    // update the last message sent's timestamp
                    lastMessageTs = body.getTimestamp();
                    IoBuffer streamData = null;
                    if (body instanceof IStreamData && (streamData = ((IStreamData<?>) body).getData()) != null) {
                        bytesSent.addAndGet(streamData.limit());
                    }
                }
            } catch (IOException err) {
                log.error("Error while pushing message", err);
            }
        } else {
            log.warn("Push message failed due to null output pipe");
        }
    }

    /**
     * Send an RTMP message
     * 
     * @param messageIn incoming RTMP message
     */
    private void sendMessage(RTMPMessage messageIn) {
        IRTMPEvent eventIn = messageIn.getBody();
        IRTMPEvent event;
        switch (eventIn.getDataType()) {
            case Constants.TYPE_AGGREGATE:
                event = new Aggregate(((Aggregate) eventIn).getData());
                break;
            case Constants.TYPE_AUDIO_DATA:
                event = new AudioData(((AudioData) eventIn).getData());
                break;
            case Constants.TYPE_VIDEO_DATA:
                event = new VideoData(((VideoData) eventIn).getData());
                break;
            default:
                event = new Notify(((Notify) eventIn).getData());
                break;
        }
        // get the incoming event time
        int eventTime = eventIn.getTimestamp();
        // get the incoming event source type and set on the outgoing event
        event.setSourceType(eventIn.getSourceType());
        // instance the outgoing message
        RTMPMessage messageOut = RTMPMessage.build(event, eventTime);
        if (log.isTraceEnabled()) {
            log.trace("Source type - in: {} out: {}", eventIn.getSourceType(), messageOut.getBody().getSourceType());
            long delta = System.currentTimeMillis() - playbackStart;
            log.trace("sendMessage: streamStartTS {}, length {}, streamOffset {}, timestamp {} last timestamp {} delta {} buffered {}", new Object[] { streamStartTS.get(), currentItem.getLength(), streamOffset, eventTime, lastMessageTs, delta, lastMessageTs - delta });
        }
        if (playDecision == 1) { // 1 == vod/file
            if (eventTime > 0 && streamStartTS.compareAndSet(-1, eventTime)) {
                log.debug("sendMessage: set streamStartTS");
                messageOut.getBody().setTimestamp(0);
            }
            if (currentItem.getLength() >= 0) {
                int duration = eventTime - streamStartTS.get();
                if (log.isTraceEnabled()) {
                    log.trace("sendMessage duration={} length={}", duration, currentItem.getLength());
                }
                if (duration - streamOffset >= currentItem.getLength()) {
                    // sent enough data to client
                    stop();
                    return;
                }
            }
        } else {
            // don't reset streamStartTS to 0 for live streams
            if (eventTime > 0 && streamStartTS.compareAndSet(-1, eventTime)) {
                log.debug("sendMessage: set streamStartTS");
            }
            // relative timestamp adjustment for live streams
            int startTs = streamStartTS.get();
            if (startTs > 0) {
                // subtract the offset time of when the stream started playing for the client
                eventTime -= startTs;
                messageOut.getBody().setTimestamp(eventTime);
                if (log.isTraceEnabled()) {
                    log.trace("sendMessage (updated): streamStartTS={}, length={}, streamOffset={}, timestamp={}", new Object[] { startTs, currentItem.getLength(), streamOffset, eventTime });
                }
            }
        }
        doPushMessage(messageOut);
    }

    /**
     * Send clear ping. Lets client know that stream has no more data to send.
     */
    private void sendClearPing() {
        Ping eof = new Ping();
        eof.setEventType(Ping.STREAM_PLAYBUFFER_CLEAR);
        eof.setValue2(streamId);
        // eos 
        RTMPMessage eofMsg = RTMPMessage.build(eof);
        doPushMessage(eofMsg);
    }

    /**
     * Send reset message
     */
    private void sendReset() {
        if (pullMode) {
            Ping recorded = new Ping();
            recorded.setEventType(Ping.RECORDED_STREAM);
            recorded.setValue2(streamId);
            // recorded 
            RTMPMessage recordedMsg = RTMPMessage.build(recorded);
            doPushMessage(recordedMsg);
        }
        Ping begin = new Ping();
        begin.setEventType(Ping.STREAM_BEGIN);
        begin.setValue2(streamId);
        // begin 
        RTMPMessage beginMsg = RTMPMessage.build(begin);
        doPushMessage(beginMsg);
        // reset
        ResetMessage reset = new ResetMessage();
        doPushMessage(reset);
    }

    /**
     * Send reset status for item
     * 
     * @param item
     *            Playlist item
     */
    private void sendResetStatus(IPlayItem item) {
        Status reset = new Status(StatusCodes.NS_PLAY_RESET);
        reset.setClientid(streamId);
        reset.setDetails(item.getName());
        reset.setDesciption(String.format("Playing and resetting %s.", item.getName()));

        doPushMessage(reset);
    }

    /**
     * Send playback start status notification
     * 
     * @param item
     *            Playlist item
     */
    private void sendStartStatus(IPlayItem item) {
        Status start = new Status(StatusCodes.NS_PLAY_START);
        start.setClientid(streamId);
        start.setDetails(item.getName());
        start.setDesciption(String.format("Started playing %s.", item.getName()));

        doPushMessage(start);
    }

    /**
     * Send playback stoppage status notification
     * 
     * @param item
     *            Playlist item
     */
    private void sendStopStatus(IPlayItem item) {
        Status stop = new Status(StatusCodes.NS_PLAY_STOP);
        stop.setClientid(streamId);
        stop.setDesciption(String.format("Stopped playing %s.", item.getName()));
        stop.setDetails(item.getName());

        doPushMessage(stop);
    }

    /**
     * Sends an onPlayStatus message.
     * 
     * http://help.adobe.com/en_US/FlashPlatform/reference/actionscript/3/flash/events/NetDataEvent.html
     * 
     * @param code
     * @param duration
     * @param bytes
     */
    private void sendOnPlayStatus(String code, int duration, long bytes) {
        if (log.isDebugEnabled()) {
            log.debug("Sending onPlayStatus - code: {} duration: {} bytes: {}", code, duration, bytes);
        }
        // create the buffer
        IoBuffer buf = IoBuffer.allocate(102);
        buf.setAutoExpand(true);
        Output out = new Output(buf);
        out.writeString("onPlayStatus");
        ObjectMap<Object, Object> args = new ObjectMap<>();
        args.put("code", code);
        args.put("level", Status.STATUS);
        args.put("duration", duration);
        args.put("bytes", bytes);
        if (StatusCodes.NS_PLAY_TRANSITION_COMPLETE.equals(code)) {
            args.put("clientId", streamId);
            args.put("details", currentItem.getName());
            args.put("description", String.format("Transitioned to %s", currentItem.getName()));
            args.put("isFastPlay", false);
        }
        out.writeObject(args);
        buf.flip();
        Notify event = new Notify(buf, "onPlayStatus");
        if (lastMessageTs > 0) {
            event.setTimestamp(lastMessageTs);
        } else {
            event.setTimestamp(0);
        }
        RTMPMessage msg = RTMPMessage.build(event);
        doPushMessage(msg);
    }

    /**
     * Send playlist switch status notification
     */
    private void sendSwitchStatus() {
        // TODO: find correct duration to send
        sendOnPlayStatus(StatusCodes.NS_PLAY_SWITCH, 1, bytesSent.get());
    }

    /**
     * Send transition status notification
     */
    private void sendTransitionStatus() {
        sendOnPlayStatus(StatusCodes.NS_PLAY_TRANSITION_COMPLETE, 0, bytesSent.get());
    }

    /**
     * Send playlist complete status notification
     *
     */
    private void sendCompleteStatus() {
        // may be the correct duration
        int duration = (lastMessageTs > 0) ? Math.max(0, lastMessageTs - streamStartTS.get()) : 0;
        if (log.isDebugEnabled()) {
            log.debug("sendCompleteStatus - duration: {} bytes sent: {}", duration, bytesSent.get());
        }
        sendOnPlayStatus(StatusCodes.NS_PLAY_COMPLETE, duration, bytesSent.get());
    }

    /**
     * Send seek status notification
     * 
     * @param item
     *            Playlist item
     * @param position
     *            Seek position
     */
    private void sendSeekStatus(IPlayItem item, int position) {
        Status seek = new Status(StatusCodes.NS_SEEK_NOTIFY);
        seek.setClientid(streamId);
        seek.setDetails(item.getName());
        seek.setDesciption(String.format("Seeking %d (stream ID: %d).", position, streamId));

        doPushMessage(seek);
    }

    /**
     * Send pause status notification
     * 
     * @param item
     *            Playlist item
     */
    private void sendPauseStatus(IPlayItem item) {
        Status pause = new Status(StatusCodes.NS_PAUSE_NOTIFY);
        pause.setClientid(streamId);
        pause.setDetails(item.getName());

        doPushMessage(pause);
    }

    /**
     * Send resume status notification
     * 
     * @param item
     *            Playlist item
     */
    private void sendResumeStatus(IPlayItem item) {
        Status resume = new Status(StatusCodes.NS_UNPAUSE_NOTIFY);
        resume.setClientid(streamId);
        resume.setDetails(item.getName());

        doPushMessage(resume);
    }

    /**
     * Send published status notification
     * 
     * @param item
     *            Playlist item
     */
    private void sendPublishedStatus(IPlayItem item) {
        Status published = new Status(StatusCodes.NS_PLAY_PUBLISHNOTIFY);
        published.setClientid(streamId);
        published.setDetails(item.getName());

        doPushMessage(published);
    }

    /**
     * Send unpublished status notification
     * 
     * @param item
     *            Playlist item
     */
    private void sendUnpublishedStatus(IPlayItem item) {
        Status unpublished = new Status(StatusCodes.NS_PLAY_UNPUBLISHNOTIFY);
        unpublished.setClientid(streamId);
        unpublished.setDetails(item.getName());

        doPushMessage(unpublished);
    }

    /**
     * Stream not found status notification
     * 
     * @param item
     *            Playlist item
     */
    private void sendStreamNotFoundStatus(IPlayItem item) {
        Status notFound = new Status(StatusCodes.NS_PLAY_STREAMNOTFOUND);
        notFound.setClientid(streamId);
        notFound.setLevel(Status.ERROR);
        notFound.setDetails(item.getName());

        doPushMessage(notFound);
    }

    /**
     * Insufficient bandwidth notification
     * 
     * @param item
     *            Playlist item
     */
    private void sendInsufficientBandwidthStatus(IPlayItem item) {
        Status insufficientBW = new Status(StatusCodes.NS_PLAY_INSUFFICIENT_BW);
        insufficientBW.setClientid(streamId);
        insufficientBW.setLevel(Status.WARNING);
        insufficientBW.setDetails(item.getName());
        insufficientBW.setDesciption("Data is playing behind the normal speed.");

        doPushMessage(insufficientBW);
    }

    /**
     * Send VOD init control message
     * 
     * @param item
     *            Playlist item
     */
    private void sendVODInitCM(IPlayItem item) {
        OOBControlMessage oobCtrlMsg = new OOBControlMessage();
        oobCtrlMsg.setTarget(IPassive.KEY);
        oobCtrlMsg.setServiceName("init");
        Map<String, Object> paramMap = new HashMap<String, Object>(1);
        paramMap.put("startTS", (int) item.getStart());
        oobCtrlMsg.setServiceParamMap(paramMap);
        msgInReference.get().sendOOBControlMessage(this, oobCtrlMsg);
    }

    /**
     * Send VOD seek control message
     * 
     * @param msgIn
     *            Message input
     * @param position
     *            Playlist item
     * @return Out-of-band control message call result or -1 on failure
     */
    private int sendVODSeekCM(int position) {
        OOBControlMessage oobCtrlMsg = new OOBControlMessage();
        oobCtrlMsg.setTarget(ISeekableProvider.KEY);
        oobCtrlMsg.setServiceName("seek");
        Map<String, Object> paramMap = new HashMap<String, Object>(1);
        paramMap.put("position", position);
        oobCtrlMsg.setServiceParamMap(paramMap);
        msgInReference.get().sendOOBControlMessage(this, oobCtrlMsg);
        if (oobCtrlMsg.getResult() instanceof Integer) {
            return (Integer) oobCtrlMsg.getResult();
        } else {
            return -1;
        }
    }

    /**
     * Send VOD check video control message
     * 
     * @return result of oob control message
     */
    private boolean sendCheckVideoCM() {
        OOBControlMessage oobCtrlMsg = new OOBControlMessage();
        oobCtrlMsg.setTarget(IStreamTypeAwareProvider.KEY);
        oobCtrlMsg.setServiceName("hasVideo");
        msgInReference.get().sendOOBControlMessage(this, oobCtrlMsg);
        if (oobCtrlMsg.getResult() instanceof Boolean) {
            return (Boolean) oobCtrlMsg.getResult();
        } else {
            return false;
        }
    }

    /** {@inheritDoc} */
    public void onOOBControlMessage(IMessageComponent source, IPipe pipe, OOBControlMessage oobCtrlMsg) {
        if ("ConnectionConsumer".equals(oobCtrlMsg.getTarget())) {
            if (source instanceof IProvider) {
                IMessageOutput out = msgOutReference.get();
                if (out != null) {
                    out.sendOOBControlMessage((IProvider) source, oobCtrlMsg);
                } else {
                    // this may occur when a client attempts to play and then disconnects
                    log.warn("Output is not available, message cannot be sent");
                    close();
                }
            }
        }
    }

    /** {@inheritDoc} */
    public void onPipeConnectionEvent(PipeConnectionEvent event) {
        switch (event.getType()) {
            case PROVIDER_CONNECT_PUSH:
                if (event.getProvider() != this) {
                    if (waitLiveJob != null) {
                        schedulingService.removeScheduledJob(waitLiveJob);
                        waitLiveJob = null;
                    }
                    sendPublishedStatus(currentItem);
                }
                break;
            case PROVIDER_DISCONNECT:
                if (pullMode) {
                    sendStopStatus(currentItem);
                } else {
                    sendUnpublishedStatus(currentItem);
                }
                break;
            case CONSUMER_CONNECT_PULL:
                if (event.getConsumer() == this) {
                    pullMode = true;
                }
                break;
            case CONSUMER_CONNECT_PUSH:
                if (event.getConsumer() == this) {
                    pullMode = false;
                }
                break;
            default:
                if (log.isDebugEnabled()) {
                    log.debug("Unhandled pipe event: {}", event);
                }
        }
    }

    private boolean shouldLogPacketDrop() {
        long now = TimeUnit.NANOSECONDS.toMillis(System.nanoTime());
        if (now - droppedPacketsCountLastLogTimestamp > droppedPacketsCountLogInterval) {
            droppedPacketsCountLastLogTimestamp = now;
            return true;
        }

        return false;
    }

    /** {@inheritDoc} */
    public void pushMessage(IPipe pipe, IMessage message) throws IOException {
        String sessionId = subscriberStream.getConnection().getSessionId();
        if (message instanceof RTMPMessage) {
            IMessageInput msgIn = msgInReference.get();
            RTMPMessage rtmpMessage = (RTMPMessage) message;
            IRTMPEvent body = rtmpMessage.getBody();
            if (body instanceof IStreamData) {
                // the subscriber paused 
                if (subscriberStream.getState() == StreamState.PAUSED) {
                    if (log.isInfoEnabled() && shouldLogPacketDrop()) {
                        log.info("Dropping packet because we are paused. sessionId={} stream={} count={}",
                                sessionId, subscriberStream.getBroadcastStreamPublishName(), droppedPacketsCount);
                    }
                    videoFrameDropper.dropPacket(rtmpMessage);
                    return;
                }
                if (body instanceof VideoData && body.getSourceType() == Constants.SOURCE_TYPE_LIVE) {
                    // We only want to drop packets from a live stream. VOD streams we let it buffer.
                    // We don't want a user watching a movie to see a choppy video due to low bandwidth.
                    if (msgIn instanceof IBroadcastScope) {
                        IBroadcastStream stream = (IBroadcastStream) ((IBroadcastScope) msgIn).getClientBroadcastStream();
                        if (stream != null && stream.getCodecInfo() != null) {
                            IVideoStreamCodec videoCodec = stream.getCodecInfo().getVideoCodec();
                            // dont try to drop frames if video codec is null
                            if (videoCodec != null && videoCodec.canDropFrames()) {
                                if (!receiveVideo) {
                                    videoFrameDropper.dropPacket(rtmpMessage);
                                    droppedPacketsCount++;
                                    if (log.isInfoEnabled() && shouldLogPacketDrop()) {
                                        // client disabled video or the app doesn't have enough bandwidth allowed for this stream
                                        log.info("Drop packet. Failed to acquire token or no video. sessionId={} stream={} count={}",
                                                sessionId, subscriberStream.getBroadcastStreamPublishName(), droppedPacketsCount);
                                    }
                                    return;
                                }
                                // Implement some sort of back-pressure on video streams. When the client is on a congested
                                // connection, Red5 cannot send packets fast enough. Mina puts these packets into an
                                // unbounded queue. If we generate video packets fast enough, the queue would get large
                                // which may trigger an OutOfMemory exception. To mitigate this, we check the size of
                                // pending video messages and drop video packets until the queue is below the threshold.
                                // only check for frame dropping if the codec supports it
                                long pendingVideos = pendingVideoMessages();
                                if (log.isTraceEnabled()) {
                                    log.trace("Pending messages sessionId={} pending={} threshold={} sequential={} stream={}, count={}",
                                            new Object[] { sessionId, pendingVideos, maxPendingVideoFrames,
                                                    numSequentialPendingVideoFrames, subscriberStream.getBroadcastStreamPublishName(),
                                                    droppedPacketsCount});
                                }
                                if (!videoFrameDropper.canSendPacket(rtmpMessage, pendingVideos)) {
                                    // drop frame as it depends on other frames that were dropped before
                                    droppedPacketsCount++;
                                    if (log.isInfoEnabled() && shouldLogPacketDrop()) {
                                        log.info("Frame dropper says to drop packet. sessionId={} stream={} count={}",
                                                sessionId, subscriberStream.getBroadcastStreamPublishName(), droppedPacketsCount);
                                    }
                                    return;
                                }
                                // increment the number of times we had pending video frames sequentially
                                if (pendingVideos > 1) {
                                    numSequentialPendingVideoFrames++;
                                } else {
                                    // reset number of sequential pending frames if 1 or 0 are pending
                                    numSequentialPendingVideoFrames = 0;
                                }
                                if (pendingVideos > maxPendingVideoFrames || numSequentialPendingVideoFrames > maxSequentialPendingVideoFrames) {
                                    droppedPacketsCount++;
                                    if (log.isInfoEnabled() && shouldLogPacketDrop()) {
                                        log.info("Drop packet. Pending above threshold. sessionId={} pending={} threshold={} sequential={} stream={} count={}",
                                                new Object[]{sessionId, pendingVideos, maxPendingVideoFrames,
                                                        numSequentialPendingVideoFrames, subscriberStream.getBroadcastStreamPublishName(),
                                                        droppedPacketsCount});
                                    }
                                    // drop because the client has insufficient bandwidth
                                    long now = System.currentTimeMillis();
                                    if (bufferCheckInterval > 0 && now >= nextCheckBufferUnderrun) {
                                        // notify client about frame dropping (keyframe)
                                        sendInsufficientBandwidthStatus(currentItem);
                                        nextCheckBufferUnderrun = now + bufferCheckInterval;
                                    }
<<<<<<< HEAD
                                    frameDropper.dropPacket(rtmpMessage);
=======
                                    videoFrameDropper.dropPacket(rtmpMessage);
>>>>>>> 0a0ef4a3
                                    return;
                                }
                                // we are ok to send, check if we should send buffered frame
                                if (bufferedInterframeIdx > -1) {
                                    IVideoStreamCodec.FrameData fd = videoCodec.getInterframe(bufferedInterframeIdx++);
                                    if (fd != null) {
                                        VideoData interframe = new VideoData(fd.getFrame());
                                        interframe.setTimestamp(body.getTimestamp());
                                        rtmpMessage = RTMPMessage.build(interframe);
                                    } else {
                                        // it means that new keyframe was received and we should send current frames instead of buffered
                                        bufferedInterframeIdx = -1;
                                    }
                                    fd = null;
                                }
                            }
                        }
                    }
                } else if (body instanceof AudioData) {
                    if (!receiveAudio && sendBlankAudio) {
                        // send blank audio packet to reset player
                        sendBlankAudio = false;
                        body = new AudioData();
                        if (lastMessageTs > 0) {
                            body.setTimestamp(lastMessageTs);
                        } else {
                            body.setTimestamp(0);
                        }
                        rtmpMessage = RTMPMessage.build(body);
                    } else if (!receiveAudio) {
                        return;
                    }
                }
                sendMessage(rtmpMessage);
            } else {
                throw new RuntimeException(String.format("Expected IStreamData but got %s (type %s)", body.getClass(), body.getDataType()));
            }
        } else if (message instanceof ResetMessage) {
            sendReset();
        } else {
            msgOutReference.get().pushMessage(message);
        }
    }

    /**
     * Get number of pending video messages
     * 
     * @return Number of pending video messages
     */
    private long pendingVideoMessages() {
        IMessageOutput out = msgOutReference.get();
        if (out != null) {
            OOBControlMessage pendingRequest = new OOBControlMessage();
            pendingRequest.setTarget("ConnectionConsumer");
            pendingRequest.setServiceName("pendingVideoCount");
            out.sendOOBControlMessage(this, pendingRequest);
            if (pendingRequest.getResult() != null) {
                return (Long) pendingRequest.getResult();
            }
        }
        return 0;
    }

    /**
     * Get number of pending messages to be sent
     * 
     * @return Number of pending messages
     */
    private long pendingMessages() {
        return subscriberStream.getConnection().getPendingMessages();
    }

    public boolean isPullMode() {
        return pullMode;
    }

    public boolean isPaused() {
        return subscriberStream.isPaused();
    }

    /**
     * Returns the timestamp of the last message sent.
     * 
     * @return last message timestamp
     */
    public int getLastMessageTimestamp() {
        return lastMessageTs;
    }

    public long getPlaybackStart() {
        return playbackStart;
    }

    public void sendBlankAudio(boolean sendBlankAudio) {
        this.sendBlankAudio = sendBlankAudio;
    }

    /**
     * Returns true if the engine currently receives audio.
     * 
     * @return receive audio
     */
    public boolean receiveAudio() {
        return receiveAudio;
    }

    /**
     * Returns true if the engine currently receives audio and sets the new value.
     * 
     * @param receive
     *            new value
     * @return old value
     */
    public boolean receiveAudio(boolean receive) {
        boolean oldValue = receiveAudio;
        //set new value
        if (receiveAudio != receive) {
            receiveAudio = receive;
        }
        return oldValue;
    }

    /**
     * Returns true if the engine currently receives video.
     * 
     * @return receive video
     */
    public boolean receiveVideo() {
        return receiveVideo;
    }

    /**
     * Returns true if the engine currently receives video and sets the new value.
     * 
     * @param receive
     *            new value
     * @return old value
     */
    public boolean receiveVideo(boolean receive) {
        boolean oldValue = receiveVideo;
        //set new value
        if (receiveVideo != receive) {
            receiveVideo = receive;
        }
        return oldValue;
    }

    /**
     * Releases pending message body, nullifies pending message object
     */
    private void releasePendingMessage() {
        if (pendingMessage != null) {
            IRTMPEvent body = pendingMessage.getBody();
            if (body instanceof IStreamData && ((IStreamData<?>) body).getData() != null) {
                ((IStreamData<?>) body).getData().free();
            }
            pendingMessage = null;
        }
    }

    /**
     * Check if sending the given message was enabled by the client.
     * 
     * @param message the message to check
     * @return true if the message should be sent, false otherwise (and the message is discarded)
     */
    protected boolean checkSendMessageEnabled(RTMPMessage message) {
        IRTMPEvent body = message.getBody();
        if (!receiveAudio && body instanceof AudioData) {
            // The user doesn't want to get audio packets
            ((IStreamData<?>) body).getData().free();
            if (sendBlankAudio) {
                // Send reset audio packet
                sendBlankAudio = false;
                body = new AudioData();
                // We need a zero timestamp
                if (lastMessageTs >= 0) {
                    body.setTimestamp(lastMessageTs - timestampOffset);
                } else {
                    body.setTimestamp(-timestampOffset);
                }
                message = RTMPMessage.build(body);
            } else {
                return false;
            }
        } else if (!receiveVideo && body instanceof VideoData) {
            // The user doesn't want to get video packets
            ((IStreamData<?>) body).getData().free();
            return false;
        }
        return true;
    }

    /**
     * Schedule a stop to be run from a separate thread to allow the background thread to stop cleanly.
     */
    private void runDeferredStop() {
        // Stop current jobs from running.
        clearWaitJobs();
        // Schedule deferred stop executor.
        log.trace("Ran deferred stop");
        if (deferredStop == null) {
            // set deferred stop if we get a job name returned 
            deferredStop = subscriberStream.scheduleWithFixedDelay(new DeferredStopRunnable(), 100);
        }
    }

    private void cancelDeferredStop() {
        log.debug("Cancel deferred stop");
        if (deferredStop != null) {
            subscriberStream.cancelJob(deferredStop);
            deferredStop = null;
        }
    }

    /**
     * Runnable worker to handle seek operations.
     */
    private final class SeekRunnable implements Runnable {

        private final int position;

        SeekRunnable(int position) {
            this.position = position;
        }

        @SuppressWarnings("incomplete-switch")
        public void run() {
            log.trace("Seek: {}", position);
            boolean startPullPushThread = false;
            switch (subscriberStream.getState()) {
                case PLAYING:
                    startPullPushThread = true;
                case PAUSED:
                case STOPPED:
                    //allow seek if playing, paused, or stopped
                    if (!pullMode) {
                        // throw new OperationNotSupportedException();
                        throw new RuntimeException();
                    }
                    releasePendingMessage();
                    clearWaitJobs();
                    break;
                default:
                    throw new IllegalStateException("Cannot seek in current state");
            }
            sendClearPing();
            sendReset();
            sendSeekStatus(currentItem, position);
            sendStartStatus(currentItem);
            int seekPos = sendVODSeekCM(position);
            // we seeked to the nearest keyframe so use real timestamp now
            if (seekPos == -1) {
                seekPos = position;
            }
            //what should our start be?
            log.trace("Current playback start: {}", playbackStart);
            playbackStart = System.currentTimeMillis() - seekPos;
            log.trace("Playback start: {} seek pos: {}", playbackStart, seekPos);
            subscriberStream.onChange(StreamState.SEEK, currentItem, seekPos);
            // start off with not having sent any message
            boolean messageSent = false;
            // read our client state
            switch (subscriberStream.getState()) {
                case PAUSED:
                case STOPPED:
                    // we send a single snapshot on pause
                    if (sendCheckVideoCM()) {
                        IMessage msg = null;
                        IMessageInput in = msgInReference.get();
                        do {
                            try {
                                msg = in.pullMessage();
                            } catch (Throwable err) {
                                log.error("Error while pulling message", err);
                                break;
                            }
                            if (msg instanceof RTMPMessage) {
                                RTMPMessage rtmpMessage = (RTMPMessage) msg;
                                IRTMPEvent body = rtmpMessage.getBody();
                                if (body instanceof VideoData && ((VideoData) body).getFrameType() == FrameType.KEYFRAME) {
                                    //body.setTimestamp(seekPos);
                                    doPushMessage(rtmpMessage);
                                    rtmpMessage.getBody().release();
                                    messageSent = true;
                                    lastMessageTs = body.getTimestamp();
                                    break;
                                }
                            }
                        } while (msg != null);
                    }
            }
            // seeked past end of stream
            if (currentItem.getLength() >= 0 && (position - streamOffset) >= currentItem.getLength()) {
                stop();
            }
            // if no message has been sent by this point send an audio packet
            if (!messageSent) {
                // Send blank audio packet to notify client about new position
                log.debug("Sending blank audio packet");
                AudioData audio = new AudioData();
                audio.setTimestamp(seekPos);
                audio.setHeader(new Header());
                audio.getHeader().setTimer(seekPos);
                RTMPMessage audioMessage = RTMPMessage.build(audio);
                lastMessageTs = seekPos;
                doPushMessage(audioMessage);
                audioMessage.getBody().release();
            }
            if (!messageSent && subscriberStream.getState() == StreamState.PLAYING) {
                boolean isRTMPTPlayback = subscriberStream.getConnection().getProtocol().equals("rtmpt");
                // send all frames from last keyframe up to requested position and fill client buffer
                if (sendCheckVideoCM()) {
                    final long clientBuffer = subscriberStream.getClientBufferDuration();
                    IMessage msg = null;
                    IMessageInput in = msgInReference.get();
                    int msgSent = 0;
                    do {
                        try {
                            msg = in.pullMessage();
                            if (msg instanceof RTMPMessage) {
                                RTMPMessage rtmpMessage = (RTMPMessage) msg;
                                IRTMPEvent body = rtmpMessage.getBody();
                                if (body.getTimestamp() >= position + (clientBuffer * 2)) {
                                    // client buffer should be full by now, continue regular pull/push
                                    releasePendingMessage();
                                    if (checkSendMessageEnabled(rtmpMessage)) {
                                        pendingMessage = rtmpMessage;
                                    }
                                    break;
                                }
                                if (!checkSendMessageEnabled(rtmpMessage)) {
                                    continue;
                                }
                                msgSent++;
                                sendMessage(rtmpMessage);
                            }
                        } catch (Throwable err) {
                            log.error("Error while pulling message", err);
                            break;
                        }
                    } while (!isRTMPTPlayback && (msg != null));

                    log.trace("msgSent: {}", msgSent);
                    playbackStart = System.currentTimeMillis() - lastMessageTs;
                }
            }
            // start pull-push
            if (startPullPushThread) {
                ensurePullAndPushRunning();
            }
        }
    }

    /**
     * Periodically triggered by executor to send messages to the client.
     */
    private final class PullAndPushRunnable implements IScheduledJob {

        /**
         * Trigger sending of messages.
         */
        public void execute(ISchedulingService svc) {
            // ensure the job is not already running
            if (pushPullRunning.compareAndSet(false, true)) {
                try {
                    // handle any pending operations
                    Runnable worker = null;
                    while (!pendingOperations.isEmpty()) {
                        log.debug("Pending operations: {}", pendingOperations.size());
                        // remove the first operation and execute it 
                        worker = pendingOperations.remove();
                        log.debug("Worker: {}", worker);
                        // if the operation is seek, ensure it is the last request in the set
                        while (worker instanceof SeekRunnable) {
                            Runnable tmp = pendingOperations.peek();
                            if (tmp != null && tmp instanceof SeekRunnable) {
                                worker = pendingOperations.remove();
                            } else {
                                break;
                            }
                        }
                        if (worker != null) {
                            log.debug("Executing pending operation");
                            worker.run();
                        }
                    }
                    // receive then send if message is data (not audio or video)
                    if (subscriberStream.getState() == StreamState.PLAYING && pullMode) {
                        if (pendingMessage != null) {
                            IRTMPEvent body = pendingMessage.getBody();
                            if (okayToSendMessage(body)) {
                                sendMessage(pendingMessage);
                                releasePendingMessage();
                            } else {
                                return;
                            }
                        } else {
                            IMessage msg = null;
                            IMessageInput in = msgInReference.get();
                            do {
                                msg = in.pullMessage();
                                if (msg != null) {
                                    if (msg instanceof RTMPMessage) {
                                        RTMPMessage rtmpMessage = (RTMPMessage) msg;
                                        if (checkSendMessageEnabled(rtmpMessage)) {
                                            // Adjust timestamp when playing lists
                                            IRTMPEvent body = rtmpMessage.getBody();
                                            body.setTimestamp(body.getTimestamp() + timestampOffset);
                                            if (okayToSendMessage(body)) {
                                                log.trace("ts: {}", rtmpMessage.getBody().getTimestamp());
                                                sendMessage(rtmpMessage);
                                                IoBuffer data = ((IStreamData<?>) body).getData();
                                                if (data != null) {
                                                    data.free();
                                                }
                                            } else {
                                                pendingMessage = rtmpMessage;
                                            }
                                            ensurePullAndPushRunning();
                                            break;
                                        }
                                    }
                                } else {
                                    // No more packets to send
                                    log.debug("Ran out of packets");
                                    runDeferredStop();
                                }
                            } while (msg != null);
                        }
                    }
                } catch (IOException err) {
                    // we couldn't get more data, stop stream.
                    log.error("Error while getting message", err);
                    runDeferredStop();
                } finally {
                    // reset running flag
                    pushPullRunning.compareAndSet(true, false);
                }
            } else {
                log.debug("Push / pull already running");
            }
        }
    }

    private class DeferredStopRunnable implements IScheduledJob {

        public void execute(ISchedulingService service) {
            if (isClientBufferEmpty()) {
                log.trace("Buffer is empty, stop will proceed");
                stop();
            }
        }

    }

    /**
     * @param maxPendingVideoFrames
     *            the maxPendingVideoFrames to set
     */
    public void setMaxPendingVideoFrames(int maxPendingVideoFrames) {
        this.maxPendingVideoFrames = maxPendingVideoFrames;
    }

    /**
     * @param maxSequentialPendingVideoFrames
     *            the maxSequentialPendingVideoFrames to set
     */
    public void setMaxSequentialPendingVideoFrames(int maxSequentialPendingVideoFrames) {
        this.maxSequentialPendingVideoFrames = maxSequentialPendingVideoFrames;
    }

}<|MERGE_RESOLUTION|>--- conflicted
+++ resolved
@@ -1517,11 +1517,7 @@
                                         sendInsufficientBandwidthStatus(currentItem);
                                         nextCheckBufferUnderrun = now + bufferCheckInterval;
                                     }
-<<<<<<< HEAD
                                     frameDropper.dropPacket(rtmpMessage);
-=======
-                                    videoFrameDropper.dropPacket(rtmpMessage);
->>>>>>> 0a0ef4a3
                                     return;
                                 }
                                 // we are ok to send, check if we should send buffered frame
