--- conflicted
+++ resolved
@@ -187,52 +187,36 @@
 
     /** {@inheritDoc} */
     public void start() {
-        write.lock();
-        try {
-            IStreamCapableConnection conn = getConnection();
-            //ensure the play engine exists
-            if (engine == null && conn != null && conn.isConnected()) {
-                IScope scope = getScope();
-                if (scope != null) {
-                    IContext ctx = scope.getContext();
-                    if (ctx.hasBean(ISchedulingService.BEAN_NAME)) {
-                        schedulingService = (ISchedulingService) ctx.getBean(ISchedulingService.BEAN_NAME);
-                    } else {
-                        //try the parent
-                        schedulingService = (ISchedulingService) scope.getParent().getContext().getBean(ISchedulingService.BEAN_NAME);
-                    }
-                    IConsumerService consumerService = null;
-                    if (ctx.hasBean(IConsumerService.KEY)) {
-                        consumerService = (IConsumerService) ctx.getBean(IConsumerService.KEY);
-                    } else {
-                        //try the parent
-                        consumerService = (IConsumerService) scope.getParent().getContext().getBean(IConsumerService.KEY);
-                    }
-                    IProviderService providerService = null;
-                    if (ctx.hasBean(IProviderService.BEAN_NAME)) {
-                        providerService = (IProviderService) ctx.getBean(IProviderService.BEAN_NAME);
-                    } else {
-                        //try the parent
-                        providerService = (IProviderService) scope.getParent().getContext().getBean(IProviderService.BEAN_NAME);
-                    }
-                    engine = new PlayEngine.Builder(this, schedulingService, consumerService, providerService).build();
+        //ensure the play engine exists
+        if (engine == null) {
+            IScope scope = getScope();
+            if (scope != null) {
+                IContext ctx = scope.getContext();
+                if (ctx.hasBean(ISchedulingService.BEAN_NAME)) {
+                    schedulingService = (ISchedulingService) ctx.getBean(ISchedulingService.BEAN_NAME);
                 } else {
-                    throw new IllegalStateException("Scope was null on start playing");
-                }
-            }
-            //set buffer check interval
-            engine.setBufferCheckInterval(bufferCheckInterval);
-            //set underrun trigger
-            engine.setUnderrunTrigger(underrunTrigger);
-            // Start playback engine
-            engine.start();
-            // Notify subscribers on start
-            onChange(StreamState.STARTED);
-        } finally {
-            write.unlock();
-        }
-<<<<<<< HEAD
-=======
+                    //try the parent
+                    schedulingService = (ISchedulingService) scope.getParent().getContext().getBean(ISchedulingService.BEAN_NAME);
+                }
+                IConsumerService consumerService = null;
+                if (ctx.hasBean(IConsumerService.KEY)) {
+                    consumerService = (IConsumerService) ctx.getBean(IConsumerService.KEY);
+                } else {
+                    //try the parent
+                    consumerService = (IConsumerService) scope.getParent().getContext().getBean(IConsumerService.KEY);
+                }
+                IProviderService providerService = null;
+                if (ctx.hasBean(IProviderService.BEAN_NAME)) {
+                    providerService = (IProviderService) ctx.getBean(IProviderService.BEAN_NAME);
+                } else {
+                    //try the parent
+                    providerService = (IProviderService) scope.getParent().getContext().getBean(IProviderService.BEAN_NAME);
+                }
+                engine = new PlayEngine.Builder(this, schedulingService, consumerService, providerService).build();
+            } else {
+                throw new IllegalStateException("Scope was null on start playing");
+            }
+        }
         //set buffer check interval
         engine.setBufferCheckInterval(bufferCheckInterval);
         //set underrun trigger
@@ -245,7 +229,6 @@
         engine.start();
         // Notify subscribers on start
         onChange(StreamState.STARTED);
->>>>>>> fe794da7
     }
 
     /** {@inheritDoc} */
@@ -948,4 +931,4 @@
 
     }
 
-}
+}