<<<<<<< HEAD
/*
 * RED5 Open Source Media Server - https://github.com/Red5/
 * 
 * Copyright 2006-2016 by respective authors (see below). All rights reserved.
 * 
 * Licensed under the Apache License, Version 2.0 (the "License");
 * you may not use this file except in compliance with the License.
 * You may obtain a copy of the License at
 * 
 * http://www.apache.org/licenses/LICENSE-2.0
 * 
 * Unless required by applicable law or agreed to in writing, software
 * distributed under the License is distributed on an "AS IS" BASIS,
 * WITHOUT WARRANTIES OR CONDITIONS OF ANY KIND, either express or implied.
 * See the License for the specific language governing permissions and
 * limitations under the License.
 */

package org.red5.server.stream;

import java.io.IOException;
import java.util.LinkedList;
import java.util.concurrent.CopyOnWriteArraySet;
import java.util.concurrent.locks.Lock;
import java.util.concurrent.locks.ReentrantReadWriteLock;

import org.red5.logging.Red5LoggerFactory;
import org.red5.server.api.IConnection;
import org.red5.server.api.IContext;
import org.red5.server.api.Red5;
import org.red5.server.api.scheduling.IScheduledJob;
import org.red5.server.api.scheduling.ISchedulingService;
import org.red5.server.api.scope.IScope;
import org.red5.server.api.statistics.IPlaylistSubscriberStreamStatistics;
import org.red5.server.api.stream.IPlayItem;
import org.red5.server.api.stream.IPlaylistController;
import org.red5.server.api.stream.IPlaylistSubscriberStream;
import org.red5.server.api.stream.IStreamAwareScopeHandler;
import org.red5.server.api.stream.IStreamCapableConnection;
import org.red5.server.api.stream.OperationNotSupportedException;
import org.red5.server.api.stream.StreamState;
import org.slf4j.Logger;

/**
 * Stream of playlist subscriber
 */
public class PlaylistSubscriberStream extends AbstractClientStream implements IPlaylistSubscriberStream, IPlaylistSubscriberStreamStatistics {

    private static final Logger log = Red5LoggerFactory.getLogger(PlaylistSubscriberStream.class);

    private final ReentrantReadWriteLock readWriteLock = new ReentrantReadWriteLock();

    private final Lock read = readWriteLock.readLock();

    private final Lock write = readWriteLock.writeLock();

    /**
     * Playlist controller
     */
    private IPlaylistController controller;

    /**
     * Default playlist controller
     */
    private IPlaylistController defaultController;

    /**
     * Playlist items
     */
    private final LinkedList<IPlayItem> items;

    /**
     * Current item index
     */
    private int currentItemIndex = 0;

    /**
     * Plays items back
     */
    protected PlayEngine engine;

    /**
     * Rewind mode state
     */
    protected boolean rewind;

    /**
     * Random mode state
     */
    protected boolean random;

    /**
     * Repeat mode state
     */
    protected boolean repeat;

    /**
     * Service used to provide notifications, keep client buffer filled, clean up, etc...
     */
    protected ISchedulingService schedulingService;

    /**
     * Scheduled job names
     */
    protected CopyOnWriteArraySet<String> jobs = new CopyOnWriteArraySet<String>();

    /**
     * Interval in ms to check for buffer underruns in VOD streams.
     */
    protected int bufferCheckInterval = 0;

    /**
     * Number of pending messages at which a
     * 
     * <pre>
     * NetStream.Play.InsufficientBW
     * </pre>
     * 
     * message is generated for VOD streams.
     */
    protected int underrunTrigger = 10;

    /**
     * Timestamp this stream was created.
     */
    protected long creationTime = System.currentTimeMillis();

    /**
     * Number of bytes sent.
     */
    protected long bytesSent = 0;

    /**
     * see PlayEngine.maxPendingVideoFrames
     */
    private int maxPendingVideoFrames = 10;

    /**
     * see PlayEngine.maxSequentialPendingVideoFrames
     */
    private int maxSequentialPendingVideoFrames = 10;

    /** Constructs a new PlaylistSubscriberStream. */
    public PlaylistSubscriberStream() {
        defaultController = new SimplePlaylistController();
        items = new LinkedList<IPlayItem>();
    }

    /**
     * Creates a play engine based on current services (scheduling service, consumer service, and provider service). This method is useful
     * during unit testing.
     */
    PlayEngine createEngine(ISchedulingService schedulingService, IConsumerService consumerService, IProviderService providerService) {
        engine = new PlayEngine.Builder(this, schedulingService, consumerService, providerService).build();
        // set the max pending video frames to the play engine
        engine.setMaxPendingVideoFrames(maxPendingVideoFrames);
        // set the max sequential pending video frames to the play engine
        engine.setMaxSequentialPendingVideoFrames(maxSequentialPendingVideoFrames);
        return engine;
    }

    /**
     * Set interval to check for buffer underruns. Set to 0 to disable.
     * 
     * @param bufferCheckInterval
     *            interval in ms
     */
    public void setBufferCheckInterval(int bufferCheckInterval) {
        this.bufferCheckInterval = bufferCheckInterval;
    }

    /**
     * Set maximum number of pending messages at which a
     * 
     * <pre>
     * NetStream.Play.InsufficientBW
     * </pre>
     * 
     * message will be generated for VOD streams
     * 
     * @param underrunTrigger
     *            the maximum number of pending messages
     */
    public void setUnderrunTrigger(int underrunTrigger) {
        this.underrunTrigger = underrunTrigger;
    }

    /** {@inheritDoc} */
    public void start() {
        //ensure the play engine exists
        if (engine == null) {
            IScope scope = getScope();
            if (scope != null) {
                IContext ctx = scope.getContext();
                if (ctx.hasBean(ISchedulingService.BEAN_NAME)) {
                    schedulingService = (ISchedulingService) ctx.getBean(ISchedulingService.BEAN_NAME);
                } else {
                    //try the parent
                    schedulingService = (ISchedulingService) scope.getParent().getContext().getBean(ISchedulingService.BEAN_NAME);
                }
                IConsumerService consumerService = null;
                if (ctx.hasBean(IConsumerService.KEY)) {
                    consumerService = (IConsumerService) ctx.getBean(IConsumerService.KEY);
                } else {
                    //try the parent
                    consumerService = (IConsumerService) scope.getParent().getContext().getBean(IConsumerService.KEY);
                }
                IProviderService providerService = null;
                if (ctx.hasBean(IProviderService.BEAN_NAME)) {
                    providerService = (IProviderService) ctx.getBean(IProviderService.BEAN_NAME);
                } else {
                    //try the parent
                    providerService = (IProviderService) scope.getParent().getContext().getBean(IProviderService.BEAN_NAME);
                }
                engine = new PlayEngine.Builder(this, schedulingService, consumerService, providerService).build();
            } else {
                throw new IllegalStateException("Scope was null on start playing");
            }
        }
        //set buffer check interval
        engine.setBufferCheckInterval(bufferCheckInterval);
        //set underrun trigger
        engine.setUnderrunTrigger(underrunTrigger);
        // set the max pending video frames to the play engine
        engine.setMaxPendingVideoFrames(maxPendingVideoFrames);
        // set the max sequential pending video frames to the play engine
        engine.setMaxSequentialPendingVideoFrames(maxSequentialPendingVideoFrames);
        // Start playback engine
        engine.start();
        // Notify subscribers on start
        onChange(StreamState.STARTED);
    }

    /** {@inheritDoc} */
    public void play() throws IOException {
        // Check how many is yet to play...
        int count = items.size();
        // Return if playlist is empty
        if (count > 0) {
            // Move to next if current item is set to -1
            if (currentItemIndex == -1) {
                moveToNext();
            }
            // If there's some more items on list then play current item
            while (count-- > 0) {
                IPlayItem item = null;
                read.lock();
                try {
                    // Get playlist item
                    item = items.get(currentItemIndex);
                    engine.play(item);
                    break;
                } catch (StreamNotFoundException e) {
                    // go for next item
                    moveToNext();
                    if (currentItemIndex == -1) {
                        // we reaches the end.
                        break;
                    }
                    item = items.get(currentItemIndex);
                } catch (IllegalStateException e) {
                    // an stream is already playing
                    break;
                } finally {
                    read.unlock();
                }
            }
        }
    }

    /** {@inheritDoc} */
    public void pause(int position) {
        try {
            engine.pause(position);
        } catch (IllegalStateException e) {
            log.debug("pause caught an IllegalStateException");
        }
    }

    /** {@inheritDoc} */
    public void resume(int position) {
        try {
            engine.resume(position);
        } catch (IllegalStateException e) {
            log.debug("resume caught an IllegalStateException");
        }
    }

    /** {@inheritDoc} */
    public void stop() {
        if (log.isDebugEnabled()) {
            log.debug("stop");
        }
        try {
            engine.stop();
        } catch (IllegalStateException e) {
            if (log.isTraceEnabled()) {
                log.warn("stop caught an IllegalStateException", e);
            } else if (log.isDebugEnabled()) {
                log.debug("stop caught an IllegalStateException");
            }
        }
    }

    /** {@inheritDoc} */
    public void seek(int position) throws OperationNotSupportedException {
        try {
            engine.seek(position);
        } catch (IllegalStateException e) {
            log.debug("seek caught an IllegalStateException");
        }
    }

    /** {@inheritDoc} */
    public void close() {
        if (log.isDebugEnabled()) {
            log.debug("close");
        }
        write.lock();
        try {
            if (engine != null) {
                // before or on close we may need to allow the queued messages a chance to clear
                engine.close();
                onChange(StreamState.CLOSED);
                items.clear();
                // clear jobs
                if (schedulingService != null && !jobs.isEmpty()) {
                    for (String jobName : jobs) {
                        schedulingService.removeScheduledJob(jobName);
                    }
                    jobs.clear();
                }
            }
        } finally {
            write.unlock();
        }
    }

    /** {@inheritDoc} */
    public boolean isPaused() {
        return state.get() == StreamState.PAUSED;
    }

    /** {@inheritDoc} */
    public void addItem(IPlayItem item) {
        write.lock();
        try {
            items.add(item);
        } finally {
            write.unlock();
        }
    }

    /** {@inheritDoc} */
    public void addItem(IPlayItem item, int index) {
        write.lock();
        try {
            items.add(index, item);
        } finally {
            write.unlock();
        }
    }

    /** {@inheritDoc} */
    public void removeItem(int index) {
        if (index < 0 || index >= items.size()) {
            return;
        }
        int originSize = items.size();
        write.lock();
        try {
            items.remove(index);
        } finally {
            write.unlock();
        }
        if (currentItemIndex == index) {
            // set the next item.
            if (index == originSize - 1) {
                currentItemIndex = index - 1;
            }
        }
    }

    /** {@inheritDoc} */
    public void removeAllItems() {
        // we try to stop the engine first
        stop();
        write.lock();
        try {
            items.clear();
        } finally {
            write.unlock();
        }
    }

    /** {@inheritDoc} */
    public void previousItem() {
        stop();
        moveToPrevious();
        if (currentItemIndex == -1) {
            return;
        }
        IPlayItem item = null;
        int count = items.size();
        while (count-- > 0) {
            read.lock();
            try {
                item = items.get(currentItemIndex);
                engine.play(item);
                break;
            } catch (IOException err) {
                log.error("Error while starting to play item, moving to previous.", err);
                // go for next item
                moveToPrevious();
                if (currentItemIndex == -1) {
                    // we reaches the end.
                    break;
                }
            } catch (StreamNotFoundException e) {
                // go for next item
                moveToPrevious();
                if (currentItemIndex == -1) {
                    // we reaches the end.
                    break;
                }
            } catch (IllegalStateException e) {
                // an stream is already playing
                break;
            } finally {
                read.unlock();
            }
        }
    }

    /** {@inheritDoc} */
    public boolean hasMoreItems() {
        int nextItem = currentItemIndex + 1;
        if (nextItem >= items.size() && !repeat) {
            return false;
        } else {
            return true;
        }
    }

    /** {@inheritDoc} */
    public void nextItem() {
        moveToNext();
        if (currentItemIndex == -1) {
            return;
        }
        IPlayItem item = null;
        int count = items.size();
        while (count-- > 0) {
            read.lock();
            try {
                item = items.get(currentItemIndex);
                engine.play(item, false);
                break;
            } catch (IOException err) {
                log.error("Error while starting to play item, moving to next", err);
                // go for next item
                moveToNext();
                if (currentItemIndex == -1) {
                    // we reaches the end.
                    break;
                }
            } catch (StreamNotFoundException e) {
                // go for next item
                moveToNext();
                if (currentItemIndex == -1) {
                    // we reaches the end.
                    break;
                }
            } catch (IllegalStateException e) {
                // an stream is already playing
                break;
            } finally {
                read.unlock();
            }
        }
    }

    /** {@inheritDoc} */
    public void setItem(int index) {
        if (index < 0 || index >= items.size()) {
            return;
        }
        stop();
        currentItemIndex = index;
        read.lock();
        try {
            IPlayItem item = items.get(currentItemIndex);
            engine.play(item);
        } catch (IOException e) {
            log.error("setItem caught a IOException", e);
        } catch (StreamNotFoundException e) {
            // let the engine retain the STOPPED state
            // and wait for control from outside
            log.debug("setItem caught a StreamNotFoundException");
        } catch (IllegalStateException e) {
            log.error("Illegal state exception on playlist item setup", e);
        } finally {
            read.unlock();
        }
    }

    /** {@inheritDoc} */
    public boolean isRandom() {
        return random;
    }

    /** {@inheritDoc} */
    public void setRandom(boolean random) {
        this.random = random;
    }

    /** {@inheritDoc} */
    public boolean isRewind() {
        return rewind;
    }

    /** {@inheritDoc} */
    public void setRewind(boolean rewind) {
        this.rewind = rewind;
    }

    /** {@inheritDoc} */
    public boolean isRepeat() {
        return repeat;
    }

    /** {@inheritDoc} */
    public void setRepeat(boolean repeat) {
        this.repeat = repeat;
    }

    /**
     * Seek to current position to restart playback with audio and/or video.
     */
    private void seekToCurrentPlayback() {
        if (engine.isPullMode()) {
            try {
                // TODO: figure out if this is the correct position to seek to
                final long delta = System.currentTimeMillis() - engine.getPlaybackStart();
                engine.seek((int) delta);
            } catch (OperationNotSupportedException err) {
                // Ignore error, should not happen for pullMode engines
            }
        }
    }

    /** {@inheritDoc} */
    public void receiveVideo(boolean receive) {
        if (engine != null) {
            boolean receiveVideo = engine.receiveVideo(receive);
            if (!receiveVideo && receive) {
                // video has been re-enabled
                seekToCurrentPlayback();
            }
        } else {
            log.debug("PlayEngine was null, receiveVideo cannot be modified");
        }
    }

    /** {@inheritDoc} */
    public void receiveAudio(boolean receive) {
        if (engine != null) {
            // check if engine currently receives audio, returns previous value
            boolean receiveAudio = engine.receiveAudio(receive);
            if (receiveAudio && !receive) {
                // send a blank audio packet to reset the player
                engine.sendBlankAudio(true);
            } else if (!receiveAudio && receive) {
                // do a seek	
                seekToCurrentPlayback();
            }
        } else {
            log.debug("PlayEngine was null, receiveAudio cannot be modified");
        }
    }

    /** {@inheritDoc} */
    public void setPlaylistController(IPlaylistController controller) {
        this.controller = controller;
    }

    /** {@inheritDoc} */
    public int getItemSize() {
        return items.size();
    }

    /** {@inheritDoc} */
    public int getCurrentItemIndex() {
        return currentItemIndex;
    }

    /**
     * {@inheritDoc}
     */
    public IPlayItem getCurrentItem() {
        return getItem(getCurrentItemIndex());
    }

    /** {@inheritDoc} */
    public IPlayItem getItem(int index) {
        read.lock();
        try {
            return items.get(index);
        } catch (IndexOutOfBoundsException e) {
            return null;
        } finally {
            read.unlock();
        }
    }

    /** {@inheritDoc} */
    public boolean replace(IPlayItem oldItem, IPlayItem newItem) {
        boolean result = false;
        read.lock();
        try {
            int index = items.indexOf(oldItem);
            items.remove(index);
            items.set(index, newItem);
            result = true;
        } catch (Exception e) {

        } finally {
            read.unlock();
        }
        return result;
    }

    /**
     * Move the current item to the next in list.
     */
    private void moveToNext() {
        if (controller != null) {
            currentItemIndex = controller.nextItem(this, currentItemIndex);
        } else {
            currentItemIndex = defaultController.nextItem(this, currentItemIndex);
        }
    }

    /**
     * Move the current item to the previous in list.
     */
    private void moveToPrevious() {
        if (controller != null) {
            currentItemIndex = controller.previousItem(this, currentItemIndex);
        } else {
            currentItemIndex = defaultController.previousItem(this, currentItemIndex);
        }
    }

    /**
     * {@inheritDoc}
     */
    public void onChange(final StreamState state, final Object... changed) {
        final IConnection conn = Red5.getConnectionLocal();
        IStreamAwareScopeHandler handler = getStreamAwareHandler();
        Notifier notifier = null;
        switch (state) {
            case SEEK:
                //notifies subscribers on seek
                if (handler != null) {
                    notifier = new Notifier(this, handler, conn) {
                        public void execute(ISchedulingService service) {
                            //make sure those notified have the correct connection
                            Red5.setConnectionLocal(conn);
                            //get item being played
                            IPlayItem item = (IPlayItem) changed[0];
                            //seek position
                            int position = (Integer) changed[1];
                            try {
                                handler.streamPlayItemSeek(stream, item, position);
                            } catch (Throwable t) {
                                log.error("error notify streamPlayItemSeek", t);
                            } finally {
                                // clear thread local reference
                                Red5.setConnectionLocal(null);
                            }
                        }
                    };
                }
                break;
            case PAUSED:
                // set the paused state
                setState(StreamState.PAUSED);
                // notifies subscribers on pause
                if (handler != null) {
                    notifier = new Notifier(this, handler, conn) {
                        public void execute(ISchedulingService service) {
                            //make sure those notified have the correct connection
                            Red5.setConnectionLocal(conn);
                            //get item being played
                            IPlayItem item = (IPlayItem) changed[0];
                            //playback position
                            int position = (Integer) changed[1];
                            try {
                                handler.streamPlayItemPause(stream, item, position);
                            } catch (Throwable t) {
                                log.error("error notify streamPlayItemPause", t);
                            } finally {
                                // clear thread local reference
                                Red5.setConnectionLocal(null);
                            }
                        }
                    };
                }
                break;
            case RESUMED:
                // resume playing
                setState(StreamState.PLAYING);
                // notifies subscribers on resume
                if (handler != null) {
                    notifier = new Notifier(this, handler, conn) {
                        public void execute(ISchedulingService service) {
                            // make sure those notified have the correct connection
                            Red5.setConnectionLocal(conn);
                            // get item being played
                            IPlayItem item = (IPlayItem) changed[0];
                            // playback position
                            int position = (Integer) changed[1];
                            try {
                                handler.streamPlayItemResume(stream, item, position);
                            } catch (Throwable t) {
                                log.error("error notify streamPlayItemResume", t);
                            } finally {
                                // clear thread local reference
                                Red5.setConnectionLocal(null);
                            }
                        }
                    };
                }
                break;
            case PLAYING:
                // notifies subscribers on play
                if (handler != null) {
                    notifier = new Notifier(this, handler, conn) {
                        public void execute(ISchedulingService service) {
                            // make sure those notified have the correct connection
                            Red5.setConnectionLocal(conn);
                            // get item being played
                            IPlayItem item = (IPlayItem) changed[0];
                            // is it a live broadcast
                            boolean isLive = (Boolean) changed[1];
                            try {
                                handler.streamPlayItemPlay(stream, item, isLive);
                            } catch (Throwable t) {
                                log.error("error notify streamPlayItemPlay", t);
                            } finally {
                                // clear thread local reference
                                Red5.setConnectionLocal(null);
                            }
                        }
                    };
                }
                break;
            case CLOSED:
                // notifies subscribers on close
                if (handler != null) {
                    notifier = new Notifier(this, handler, conn) {
                        public void execute(ISchedulingService service) {
                            // make sure those notified have the correct connection
                            Red5.setConnectionLocal(conn);
                            try {
                                handler.streamSubscriberClose(stream);
                            } catch (Throwable t) {
                                log.error("error notify streamSubscriberClose", t);
                            } finally {
                                // clear thread local reference
                                Red5.setConnectionLocal(null);
                            }
                        }
                    };
                }
                break;
            case STARTED:
                // notifies subscribers on start
                if (handler != null) {
                    notifier = new Notifier(this, handler, conn) {
                        public void execute(ISchedulingService service) {
                            // make sure those notified have the correct connection
                            Red5.setConnectionLocal(conn);
                            try {
                                handler.streamSubscriberStart(stream);
                            } catch (Throwable t) {
                                log.error("error notify streamSubscriberStart", t);
                            } finally {
                                // clear thread local reference
                                Red5.setConnectionLocal(null);
                            }
                        }
                    };
                }
                break;
            case STOPPED:
                // set the stopped state
                setState(StreamState.STOPPED);
                //notifies subscribers on stop
                if (handler != null) {
                    notifier = new Notifier(this, handler, conn) {
                        public void execute(ISchedulingService service) {
                            //make sure those notified have the correct connection
                            Red5.setConnectionLocal(conn);
                            //get the item that was stopped
                            IPlayItem item = (IPlayItem) changed[0];
                            try {
                                handler.streamPlayItemStop(stream, item);
                            } catch (Throwable t) {
                                log.error("error notify streamPlaylistItemStop", t);
                            } finally {
                                // clear thread local reference
                                Red5.setConnectionLocal(null);
                            }
                        }
                    };
                }
                break;
            case END:
                // notified by the play engine when the current item reaches the end
                nextItem();
                break;
            default:
                //there is no "default" handling
                log.warn("Unhandled change: {}", state);
        }
        if (notifier != null) {
            scheduleOnceJob(notifier);
        }
    }

    /** {@inheritDoc} */
    public IPlaylistSubscriberStreamStatistics getStatistics() {
        return this;
    }

    /** {@inheritDoc} */
    public long getCreationTime() {
        return creationTime;
    }

    /** {@inheritDoc} */
    public int getCurrentTimestamp() {
        int lastMessageTs = engine.getLastMessageTimestamp();
        if (lastMessageTs >= 0) {
            return 0;
        }
        return lastMessageTs;
    }

    /** {@inheritDoc} */
    public long getBytesSent() {
        return bytesSent;
    }

    /** {@inheritDoc} */
    public double getEstimatedBufferFill() {
        // check to see if any messages have been sent
        int lastMessageTs = engine.getLastMessageTimestamp();
        if (lastMessageTs < 0) {
            // nothing has been sent yet
            return 0.0;
        }
        // buffer size as requested by the client
        final long buffer = getClientBufferDuration();
        if (buffer == 0) {
            return 100.0;
        }
        // duration the stream is playing
        final long delta = System.currentTimeMillis() - engine.getPlaybackStart();
        // expected amount of data present in client buffer
        final long buffered = lastMessageTs - delta;
        return (buffered * 100.0) / buffer;
    }

    /**
     * @param maxPendingVideoFrames
     *            the maxPendingVideoFrames to set
     */
    public void setMaxPendingVideoFrames(int maxPendingVideoFrames) {
        this.maxPendingVideoFrames = maxPendingVideoFrames;
    }

    /**
     * @param maxSequentialPendingVideoFrames
     *            the maxSequentialPendingVideoFrames to set
     */
    public void setMaxSequentialPendingVideoFrames(int maxSequentialPendingVideoFrames) {
        this.maxSequentialPendingVideoFrames = maxSequentialPendingVideoFrames;
    }

    /** {@inheritDoc} */
    public String scheduleOnceJob(IScheduledJob job) {
        String jobName = schedulingService.addScheduledOnceJob(10, job);
        return jobName;
    }

    /** {@inheritDoc} */
    public String scheduleWithFixedDelay(IScheduledJob job, int interval) {
        String jobName = schedulingService.addScheduledJob(interval, job);
        jobs.add(jobName);
        return jobName;
    }

    /** {@inheritDoc} */
    public void cancelJob(String jobName) {
        schedulingService.removeScheduledJob(jobName);
    }

    /**
     * Handles notifications in a separate thread.
     */
    public class Notifier implements IScheduledJob {

        final IPlaylistSubscriberStream stream;

        final IStreamAwareScopeHandler handler;

        final IConnection conn;

        public Notifier(IPlaylistSubscriberStream stream, IStreamAwareScopeHandler handler, IConnection conn) {
            log.trace("Notifier - stream: {} handler: {}", stream, handler);
            this.conn = conn;
            this.stream = stream;
            this.handler = handler;
        }

        public void execute(ISchedulingService service) {
        }

    }

}
=======
/*
 * RED5 Open Source Media Server - https://github.com/Red5/
 * 
 * Copyright 2006-2016 by respective authors (see below). All rights reserved.
 * 
 * Licensed under the Apache License, Version 2.0 (the "License");
 * you may not use this file except in compliance with the License.
 * You may obtain a copy of the License at
 * 
 * http://www.apache.org/licenses/LICENSE-2.0
 * 
 * Unless required by applicable law or agreed to in writing, software
 * distributed under the License is distributed on an "AS IS" BASIS,
 * WITHOUT WARRANTIES OR CONDITIONS OF ANY KIND, either express or implied.
 * See the License for the specific language governing permissions and
 * limitations under the License.
 */

package org.red5.server.stream;

import java.io.IOException;
import java.util.LinkedList;
import java.util.concurrent.CopyOnWriteArraySet;
import java.util.concurrent.locks.Lock;
import java.util.concurrent.locks.ReentrantReadWriteLock;

import org.red5.logging.Red5LoggerFactory;
import org.red5.server.api.IConnection;
import org.red5.server.api.IContext;
import org.red5.server.api.Red5;
import org.red5.server.api.scheduling.IScheduledJob;
import org.red5.server.api.scheduling.ISchedulingService;
import org.red5.server.api.scope.IScope;
import org.red5.server.api.statistics.IPlaylistSubscriberStreamStatistics;
import org.red5.server.api.stream.IPlayItem;
import org.red5.server.api.stream.IPlaylistController;
import org.red5.server.api.stream.IPlaylistSubscriberStream;
import org.red5.server.api.stream.IStreamAwareScopeHandler;
import org.red5.server.api.stream.IStreamCapableConnection;
import org.red5.server.api.stream.OperationNotSupportedException;
import org.red5.server.api.stream.StreamState;
import org.slf4j.Logger;

/**
 * Stream of playlist subscriber
 */
public class PlaylistSubscriberStream extends AbstractClientStream implements IPlaylistSubscriberStream, IPlaylistSubscriberStreamStatistics {

    private static final Logger log = Red5LoggerFactory.getLogger(PlaylistSubscriberStream.class);

    private final ReentrantReadWriteLock readWriteLock = new ReentrantReadWriteLock();

    private final Lock read = readWriteLock.readLock();

    private final Lock write = readWriteLock.writeLock();

    /**
     * Playlist controller
     */
    private IPlaylistController controller;

    /**
     * Default playlist controller
     */
    private IPlaylistController defaultController;

    /**
     * Playlist items
     */
    private final LinkedList<IPlayItem> items;

    /**
     * Current item index
     */
    private int currentItemIndex = 0;

    /**
     * Plays items back
     */
    protected PlayEngine engine;

    /**
     * Rewind mode state
     */
    protected boolean rewind;

    /**
     * Random mode state
     */
    protected boolean random;

    /**
     * Repeat mode state
     */
    protected boolean repeat;

    /**
     * Service used to provide notifications, keep client buffer filled, clean up, etc...
     */
    protected ISchedulingService schedulingService;

    /**
     * Scheduled job names
     */
    protected CopyOnWriteArraySet<String> jobs = new CopyOnWriteArraySet<String>();

    /**
     * Interval in ms to check for buffer underruns in VOD streams.
     */
    protected int bufferCheckInterval = 0;

    /**
     * Number of pending messages at which a
     * 
     * <pre>
     * NetStream.Play.InsufficientBW
     * </pre>
     * 
     * message is generated for VOD streams.
     */
    protected int underrunTrigger = 10;

    /**
     * Timestamp this stream was created.
     */
    protected long creationTime = System.currentTimeMillis();

    /**
     * Number of bytes sent.
     */
    protected long bytesSent = 0;

    /**
     * see PlayEngine.maxPendingVideoFrames
     */
    private int maxPendingVideoFrames = 10;

    /**
     * see PlayEngine.maxSequentialPendingVideoFrames
     */
    private int maxSequentialPendingVideoFrames = 10;

    /** Constructs a new PlaylistSubscriberStream. */
    public PlaylistSubscriberStream() {
        defaultController = new SimplePlaylistController();
        items = new LinkedList<IPlayItem>();
    }

    /**
     * Creates a play engine based on current services (scheduling service, consumer service, and provider service). This method is useful
     * during unit testing.
     */
    PlayEngine createEngine(ISchedulingService schedulingService, IConsumerService consumerService, IProviderService providerService) {
        engine = new PlayEngine.Builder(this, schedulingService, consumerService, providerService).build();
        // set the max pending video frames to the play engine
        engine.setMaxPendingVideoFrames(maxPendingVideoFrames);
        // set the max sequential pending video frames to the play engine
        engine.setMaxSequentialPendingVideoFrames(maxSequentialPendingVideoFrames);
        return engine;
    }

    /**
     * Set interval to check for buffer underruns. Set to 0 to disable.
     * 
     * @param bufferCheckInterval
     *            interval in ms
     */
    public void setBufferCheckInterval(int bufferCheckInterval) {
        this.bufferCheckInterval = bufferCheckInterval;
    }

    /**
     * Set maximum number of pending messages at which a
     * 
     * <pre>
     * NetStream.Play.InsufficientBW
     * </pre>
     * 
     * message will be generated for VOD streams
     * 
     * @param underrunTrigger
     *            the maximum number of pending messages
     */
    public void setUnderrunTrigger(int underrunTrigger) {
        this.underrunTrigger = underrunTrigger;
    }

    /** {@inheritDoc} */
    public void start() {
        write.lock();
        try {
            IStreamCapableConnection conn = getConnection();
            //ensure the play engine exists
            if (engine == null && conn != null && conn.isConnected()) {
                IScope scope = getScope();
                if (scope != null) {
                    IContext ctx = scope.getContext();
                    if (ctx.hasBean(ISchedulingService.BEAN_NAME)) {
                        schedulingService = (ISchedulingService) ctx.getBean(ISchedulingService.BEAN_NAME);
                    } else {
                        //try the parent
                        schedulingService = (ISchedulingService) scope.getParent().getContext().getBean(ISchedulingService.BEAN_NAME);
                    }
                    IConsumerService consumerService = null;
                    if (ctx.hasBean(IConsumerService.KEY)) {
                        consumerService = (IConsumerService) ctx.getBean(IConsumerService.KEY);
                    } else {
                        //try the parent
                        consumerService = (IConsumerService) scope.getParent().getContext().getBean(IConsumerService.KEY);
                    }
                    IProviderService providerService = null;
                    if (ctx.hasBean(IProviderService.BEAN_NAME)) {
                        providerService = (IProviderService) ctx.getBean(IProviderService.BEAN_NAME);
                    } else {
                        //try the parent
                        providerService = (IProviderService) scope.getParent().getContext().getBean(IProviderService.BEAN_NAME);
                    }
                    engine = new PlayEngine.Builder(this, schedulingService, consumerService, providerService).build();
                } else {
                    throw new IllegalStateException("Scope was null on start playing");
                }
            }
            //set buffer check interval
            engine.setBufferCheckInterval(bufferCheckInterval);
            //set underrun trigger
            engine.setUnderrunTrigger(underrunTrigger);
            // Start playback engine
            engine.start();
            // Notify subscribers on start
            onChange(StreamState.STARTED);
        } finally {
            write.unlock();
        }
        //set buffer check interval
        engine.setBufferCheckInterval(bufferCheckInterval);
        //set underrun trigger
        engine.setUnderrunTrigger(underrunTrigger);
        // set the max pending video frames to the play engine
        engine.setMaxPendingVideoFrames(maxPendingVideoFrames);
        // set the max sequential pending video frames to the play engine
        engine.setMaxSequentialPendingVideoFrames(maxSequentialPendingVideoFrames);
        // Start playback engine
        engine.start();
        // Notify subscribers on start
        onChange(StreamState.STARTED);
    }

    /** {@inheritDoc} */
    public void play() throws IOException {
        // Check how many is yet to play...
        int count = items.size();
        // Return if playlist is empty
        if (count > 0) {
            // Move to next if current item is set to -1
            if (currentItemIndex == -1) {
                moveToNext();
            }
            // If there's some more items on list then play current item
            while (count-- > 0) {
                IPlayItem item = null;
                read.lock();
                try {
                    // Get playlist item
                    item = items.get(currentItemIndex);
                    engine.play(item);
                    break;
                } catch (StreamNotFoundException e) {
                    // go for next item
                    moveToNext();
                    if (currentItemIndex == -1) {
                        // we reaches the end.
                        break;
                    }
                    item = items.get(currentItemIndex);
                } catch (IllegalStateException e) {
                    // an stream is already playing
                    break;
                } finally {
                    read.unlock();
                }
            }
        }
    }

    /** {@inheritDoc} */
    public void pause(int position) {
        try {
            engine.pause(position);
        } catch (IllegalStateException e) {
            log.debug("pause caught an IllegalStateException");
        }
    }

    /** {@inheritDoc} */
    public void resume(int position) {
        try {
            engine.resume(position);
        } catch (IllegalStateException e) {
            log.debug("resume caught an IllegalStateException");
        }
    }

    /** {@inheritDoc} */
    public void stop() {
        if (log.isDebugEnabled()) {
            log.debug("stop");
        }
        try {
            engine.stop();
        } catch (IllegalStateException e) {
            if (log.isTraceEnabled()) {
                log.warn("stop caught an IllegalStateException", e);
            } else if (log.isDebugEnabled()) {
                log.debug("stop caught an IllegalStateException");
            }
        }
    }

    /** {@inheritDoc} */
    public void seek(int position) throws OperationNotSupportedException {
        try {
            engine.seek(position);
        } catch (IllegalStateException e) {
            log.debug("seek caught an IllegalStateException");
        }
    }

    /** {@inheritDoc} */
    public void close() {
        if (log.isDebugEnabled()) {
            log.debug("close");
        }
        write.lock();
        try {
            if (engine != null) {
                // before or on close we may need to allow the queued messages a chance to clear
                engine.close();
                onChange(StreamState.CLOSED);
                items.clear();
                // clear jobs
                if (schedulingService != null && !jobs.isEmpty()) {
                    for (String jobName : jobs) {
                        schedulingService.removeScheduledJob(jobName);
                    }
                    jobs.clear();
                }
            }
        } finally {
            write.unlock();
        }
    }

    /** {@inheritDoc} */
    public boolean isPaused() {
        return state.get() == StreamState.PAUSED;
    }

    /** {@inheritDoc} */
    public void addItem(IPlayItem item) {
        write.lock();
        try {
            items.add(item);
        } finally {
            write.unlock();
        }
    }

    /** {@inheritDoc} */
    public void addItem(IPlayItem item, int index) {
        write.lock();
        try {
            items.add(index, item);
        } finally {
            write.unlock();
        }
    }

    /** {@inheritDoc} */
    public void removeItem(int index) {
        if (index < 0 || index >= items.size()) {
            return;
        }
        int originSize = items.size();
        write.lock();
        try {
            items.remove(index);
        } finally {
            write.unlock();
        }
        if (currentItemIndex == index) {
            // set the next item.
            if (index == originSize - 1) {
                currentItemIndex = index - 1;
            }
        }
    }

    /** {@inheritDoc} */
    public void removeAllItems() {
        // we try to stop the engine first
        stop();
        write.lock();
        try {
            items.clear();
        } finally {
            write.unlock();
        }
    }

    /** {@inheritDoc} */
    public void previousItem() {
        stop();
        moveToPrevious();
        if (currentItemIndex == -1) {
            return;
        }
        IPlayItem item = null;
        int count = items.size();
        while (count-- > 0) {
            read.lock();
            try {
                item = items.get(currentItemIndex);
                engine.play(item);
                break;
            } catch (IOException err) {
                log.error("Error while starting to play item, moving to previous.", err);
                // go for next item
                moveToPrevious();
                if (currentItemIndex == -1) {
                    // we reaches the end.
                    break;
                }
            } catch (StreamNotFoundException e) {
                // go for next item
                moveToPrevious();
                if (currentItemIndex == -1) {
                    // we reaches the end.
                    break;
                }
            } catch (IllegalStateException e) {
                // an stream is already playing
                break;
            } finally {
                read.unlock();
            }
        }
    }

    /** {@inheritDoc} */
    public boolean hasMoreItems() {
        int nextItem = currentItemIndex + 1;
        if (nextItem >= items.size() && !repeat) {
            return false;
        } else {
            return true;
        }
    }

    /** {@inheritDoc} */
    public void nextItem() {
        moveToNext();
        if (currentItemIndex == -1) {
            return;
        }
        IPlayItem item = null;
        int count = items.size();
        while (count-- > 0) {
            read.lock();
            try {
                item = items.get(currentItemIndex);
                engine.play(item, false);
                break;
            } catch (IOException err) {
                log.error("Error while starting to play item, moving to next", err);
                // go for next item
                moveToNext();
                if (currentItemIndex == -1) {
                    // we reaches the end.
                    break;
                }
            } catch (StreamNotFoundException e) {
                // go for next item
                moveToNext();
                if (currentItemIndex == -1) {
                    // we reaches the end.
                    break;
                }
            } catch (IllegalStateException e) {
                // an stream is already playing
                break;
            } finally {
                read.unlock();
            }
        }
    }

    /** {@inheritDoc} */
    public void setItem(int index) {
        if (index < 0 || index >= items.size()) {
            return;
        }
        stop();
        currentItemIndex = index;
        read.lock();
        try {
            IPlayItem item = items.get(currentItemIndex);
            engine.play(item);
        } catch (IOException e) {
            log.error("setItem caught a IOException", e);
        } catch (StreamNotFoundException e) {
            // let the engine retain the STOPPED state
            // and wait for control from outside
            log.debug("setItem caught a StreamNotFoundException");
        } catch (IllegalStateException e) {
            log.error("Illegal state exception on playlist item setup", e);
        } finally {
            read.unlock();
        }
    }

    /** {@inheritDoc} */
    public boolean isRandom() {
        return random;
    }

    /** {@inheritDoc} */
    public void setRandom(boolean random) {
        this.random = random;
    }

    /** {@inheritDoc} */
    public boolean isRewind() {
        return rewind;
    }

    /** {@inheritDoc} */
    public void setRewind(boolean rewind) {
        this.rewind = rewind;
    }

    /** {@inheritDoc} */
    public boolean isRepeat() {
        return repeat;
    }

    /** {@inheritDoc} */
    public void setRepeat(boolean repeat) {
        this.repeat = repeat;
    }

    /**
     * Seek to current position to restart playback with audio and/or video.
     */
    private void seekToCurrentPlayback() {
        if (engine.isPullMode()) {
            try {
                // TODO: figure out if this is the correct position to seek to
                final long delta = System.currentTimeMillis() - engine.getPlaybackStart();
                engine.seek((int) delta);
            } catch (OperationNotSupportedException err) {
                // Ignore error, should not happen for pullMode engines
            }
        }
    }

    /** {@inheritDoc} */
    public void receiveVideo(boolean receive) {
        if (engine != null) {
            boolean receiveVideo = engine.receiveVideo(receive);
            if (!receiveVideo && receive) {
                // video has been re-enabled
                seekToCurrentPlayback();
            }
        } else {
            log.debug("PlayEngine was null, receiveVideo cannot be modified");
        }
    }

    /** {@inheritDoc} */
    public void receiveAudio(boolean receive) {
        if (engine != null) {
            // check if engine currently receives audio, returns previous value
            boolean receiveAudio = engine.receiveAudio(receive);
            if (receiveAudio && !receive) {
                // send a blank audio packet to reset the player
                engine.sendBlankAudio(true);
            } else if (!receiveAudio && receive) {
                // do a seek	
                seekToCurrentPlayback();
            }
        } else {
            log.debug("PlayEngine was null, receiveAudio cannot be modified");
        }
    }

    /** {@inheritDoc} */
    public void setPlaylistController(IPlaylistController controller) {
        this.controller = controller;
    }

    /** {@inheritDoc} */
    public int getItemSize() {
        return items.size();
    }

    /** {@inheritDoc} */
    public int getCurrentItemIndex() {
        return currentItemIndex;
    }

    /**
     * {@inheritDoc}
     */
    public IPlayItem getCurrentItem() {
        return getItem(getCurrentItemIndex());
    }

    /** {@inheritDoc} */
    public IPlayItem getItem(int index) {
        read.lock();
        try {
            return items.get(index);
        } catch (IndexOutOfBoundsException e) {
            return null;
        } finally {
            read.unlock();
        }
    }

    /** {@inheritDoc} */
    public boolean replace(IPlayItem oldItem, IPlayItem newItem) {
        boolean result = false;
        read.lock();
        try {
            int index = items.indexOf(oldItem);
            items.remove(index);
            items.set(index, newItem);
            result = true;
        } catch (Exception e) {

        } finally {
            read.unlock();
        }
        return result;
    }

    /**
     * Move the current item to the next in list.
     */
    private void moveToNext() {
        if (controller != null) {
            currentItemIndex = controller.nextItem(this, currentItemIndex);
        } else {
            currentItemIndex = defaultController.nextItem(this, currentItemIndex);
        }
    }

    /**
     * Move the current item to the previous in list.
     */
    private void moveToPrevious() {
        if (controller != null) {
            currentItemIndex = controller.previousItem(this, currentItemIndex);
        } else {
            currentItemIndex = defaultController.previousItem(this, currentItemIndex);
        }
    }

    /**
     * {@inheritDoc}
     */
    public void onChange(final StreamState state, final Object... changed) {
        final IConnection conn = Red5.getConnectionLocal();
        IStreamAwareScopeHandler handler = getStreamAwareHandler();
        Notifier notifier = null;
        switch (state) {
            case SEEK:
                //notifies subscribers on seek
                if (handler != null) {
                    notifier = new Notifier(this, handler, conn) {
                        public void execute(ISchedulingService service) {
                            //make sure those notified have the correct connection
                            Red5.setConnectionLocal(conn);
                            //get item being played
                            IPlayItem item = (IPlayItem) changed[0];
                            //seek position
                            int position = (Integer) changed[1];
                            try {
                                handler.streamPlayItemSeek(stream, item, position);
                            } catch (Throwable t) {
                                log.error("error notify streamPlayItemSeek", t);
                            } finally {
                                // clear thread local reference
                                Red5.setConnectionLocal(null);
                            }
                        }
                    };
                }
                break;
            case PAUSED:
                // set the paused state
                setState(StreamState.PAUSED);
                // notifies subscribers on pause
                if (handler != null) {
                    notifier = new Notifier(this, handler, conn) {
                        public void execute(ISchedulingService service) {
                            //make sure those notified have the correct connection
                            Red5.setConnectionLocal(conn);
                            //get item being played
                            IPlayItem item = (IPlayItem) changed[0];
                            //playback position
                            int position = (Integer) changed[1];
                            try {
                                handler.streamPlayItemPause(stream, item, position);
                            } catch (Throwable t) {
                                log.error("error notify streamPlayItemPause", t);
                            } finally {
                                // clear thread local reference
                                Red5.setConnectionLocal(null);
                            }
                        }
                    };
                }
                break;
            case RESUMED:
                // resume playing
                setState(StreamState.PLAYING);
                // notifies subscribers on resume
                if (handler != null) {
                    notifier = new Notifier(this, handler, conn) {
                        public void execute(ISchedulingService service) {
                            // make sure those notified have the correct connection
                            Red5.setConnectionLocal(conn);
                            // get item being played
                            IPlayItem item = (IPlayItem) changed[0];
                            // playback position
                            int position = (Integer) changed[1];
                            try {
                                handler.streamPlayItemResume(stream, item, position);
                            } catch (Throwable t) {
                                log.error("error notify streamPlayItemResume", t);
                            } finally {
                                // clear thread local reference
                                Red5.setConnectionLocal(null);
                            }
                        }
                    };
                }
                break;
            case PLAYING:
                // notifies subscribers on play
                if (handler != null) {
                    notifier = new Notifier(this, handler, conn) {
                        public void execute(ISchedulingService service) {
                            // make sure those notified have the correct connection
                            Red5.setConnectionLocal(conn);
                            // get item being played
                            IPlayItem item = (IPlayItem) changed[0];
                            // is it a live broadcast
                            boolean isLive = (Boolean) changed[1];
                            try {
                                handler.streamPlayItemPlay(stream, item, isLive);
                            } catch (Throwable t) {
                                log.error("error notify streamPlayItemPlay", t);
                            } finally {
                                // clear thread local reference
                                Red5.setConnectionLocal(null);
                            }
                        }
                    };
                }
                break;
            case CLOSED:
                // notifies subscribers on close
                if (handler != null) {
                    notifier = new Notifier(this, handler, conn) {
                        public void execute(ISchedulingService service) {
                            // make sure those notified have the correct connection
                            Red5.setConnectionLocal(conn);
                            try {
                                handler.streamSubscriberClose(stream);
                            } catch (Throwable t) {
                                log.error("error notify streamSubscriberClose", t);
                            } finally {
                                // clear thread local reference
                                Red5.setConnectionLocal(null);
                            }
                        }
                    };
                }
                break;
            case STARTED:
                // notifies subscribers on start
                if (handler != null) {
                    notifier = new Notifier(this, handler, conn) {
                        public void execute(ISchedulingService service) {
                            // make sure those notified have the correct connection
                            Red5.setConnectionLocal(conn);
                            try {
                                handler.streamSubscriberStart(stream);
                            } catch (Throwable t) {
                                log.error("error notify streamSubscriberStart", t);
                            } finally {
                                // clear thread local reference
                                Red5.setConnectionLocal(null);
                            }
                        }
                    };
                }
                break;
            case STOPPED:
                // set the stopped state
                setState(StreamState.STOPPED);
                //notifies subscribers on stop
                if (handler != null) {
                    notifier = new Notifier(this, handler, conn) {
                        public void execute(ISchedulingService service) {
                            //make sure those notified have the correct connection
                            Red5.setConnectionLocal(conn);
                            //get the item that was stopped
                            IPlayItem item = (IPlayItem) changed[0];
                            try {
                                handler.streamPlayItemStop(stream, item);
                            } catch (Throwable t) {
                                log.error("error notify streamPlaylistItemStop", t);
                            } finally {
                                // clear thread local reference
                                Red5.setConnectionLocal(null);
                            }
                        }
                    };
                }
                break;
            case END:
                // notified by the play engine when the current item reaches the end
                nextItem();
                break;
            default:
                //there is no "default" handling
                log.warn("Unhandled change: {}", state);
        }
        if (notifier != null) {
            scheduleOnceJob(notifier);
        }
    }

    /** {@inheritDoc} */
    public IPlaylistSubscriberStreamStatistics getStatistics() {
        return this;
    }

    /** {@inheritDoc} */
    public long getCreationTime() {
        return creationTime;
    }

    /** {@inheritDoc} */
    public int getCurrentTimestamp() {
        int lastMessageTs = engine.getLastMessageTimestamp();
        if (lastMessageTs >= 0) {
            return 0;
        }
        return lastMessageTs;
    }

    /** {@inheritDoc} */
    public long getBytesSent() {
        return bytesSent;
    }

    /** {@inheritDoc} */
    public double getEstimatedBufferFill() {
        // check to see if any messages have been sent
        int lastMessageTs = engine.getLastMessageTimestamp();
        if (lastMessageTs < 0) {
            // nothing has been sent yet
            return 0.0;
        }
        // buffer size as requested by the client
        final long buffer = getClientBufferDuration();
        if (buffer == 0) {
            return 100.0;
        }
        // duration the stream is playing
        final long delta = System.currentTimeMillis() - engine.getPlaybackStart();
        // expected amount of data present in client buffer
        final long buffered = lastMessageTs - delta;
        return (buffered * 100.0) / buffer;
    }

    /**
     * @param maxPendingVideoFrames
     *            the maxPendingVideoFrames to set
     */
    public void setMaxPendingVideoFrames(int maxPendingVideoFrames) {
        this.maxPendingVideoFrames = maxPendingVideoFrames;
    }

    /**
     * @param maxSequentialPendingVideoFrames
     *            the maxSequentialPendingVideoFrames to set
     */
    public void setMaxSequentialPendingVideoFrames(int maxSequentialPendingVideoFrames) {
        this.maxSequentialPendingVideoFrames = maxSequentialPendingVideoFrames;
    }

    /** {@inheritDoc} */
    public String scheduleOnceJob(IScheduledJob job) {
        String jobName = schedulingService.addScheduledOnceJob(10, job);
        return jobName;
    }

    /** {@inheritDoc} */
    public String scheduleWithFixedDelay(IScheduledJob job, int interval) {
        String jobName = schedulingService.addScheduledJob(interval, job);
        jobs.add(jobName);
        return jobName;
    }

    /** {@inheritDoc} */
    public void cancelJob(String jobName) {
        schedulingService.removeScheduledJob(jobName);
    }

    /**
     * Handles notifications in a separate thread.
     */
    public class Notifier implements IScheduledJob {

        final IPlaylistSubscriberStream stream;

        final IStreamAwareScopeHandler handler;

        final IConnection conn;

        public Notifier(IPlaylistSubscriberStream stream, IStreamAwareScopeHandler handler, IConnection conn) {
            log.trace("Notifier - stream: {} handler: {}", stream, handler);
            this.conn = conn;
            this.stream = stream;
            this.handler = handler;
        }

        public void execute(ISchedulingService service) {
        }

    }

}
>>>>>>> 12887987
<|MERGE_RESOLUTION|>--- conflicted
+++ resolved
@@ -1,939 +1,3 @@
-<<<<<<< HEAD
-/*
- * RED5 Open Source Media Server - https://github.com/Red5/
- * 
- * Copyright 2006-2016 by respective authors (see below). All rights reserved.
- * 
- * Licensed under the Apache License, Version 2.0 (the "License");
- * you may not use this file except in compliance with the License.
- * You may obtain a copy of the License at
- * 
- * http://www.apache.org/licenses/LICENSE-2.0
- * 
- * Unless required by applicable law or agreed to in writing, software
- * distributed under the License is distributed on an "AS IS" BASIS,
- * WITHOUT WARRANTIES OR CONDITIONS OF ANY KIND, either express or implied.
- * See the License for the specific language governing permissions and
- * limitations under the License.
- */
-
-package org.red5.server.stream;
-
-import java.io.IOException;
-import java.util.LinkedList;
-import java.util.concurrent.CopyOnWriteArraySet;
-import java.util.concurrent.locks.Lock;
-import java.util.concurrent.locks.ReentrantReadWriteLock;
-
-import org.red5.logging.Red5LoggerFactory;
-import org.red5.server.api.IConnection;
-import org.red5.server.api.IContext;
-import org.red5.server.api.Red5;
-import org.red5.server.api.scheduling.IScheduledJob;
-import org.red5.server.api.scheduling.ISchedulingService;
-import org.red5.server.api.scope.IScope;
-import org.red5.server.api.statistics.IPlaylistSubscriberStreamStatistics;
-import org.red5.server.api.stream.IPlayItem;
-import org.red5.server.api.stream.IPlaylistController;
-import org.red5.server.api.stream.IPlaylistSubscriberStream;
-import org.red5.server.api.stream.IStreamAwareScopeHandler;
-import org.red5.server.api.stream.IStreamCapableConnection;
-import org.red5.server.api.stream.OperationNotSupportedException;
-import org.red5.server.api.stream.StreamState;
-import org.slf4j.Logger;
-
-/**
- * Stream of playlist subscriber
- */
-public class PlaylistSubscriberStream extends AbstractClientStream implements IPlaylistSubscriberStream, IPlaylistSubscriberStreamStatistics {
-
-    private static final Logger log = Red5LoggerFactory.getLogger(PlaylistSubscriberStream.class);
-
-    private final ReentrantReadWriteLock readWriteLock = new ReentrantReadWriteLock();
-
-    private final Lock read = readWriteLock.readLock();
-
-    private final Lock write = readWriteLock.writeLock();
-
-    /**
-     * Playlist controller
-     */
-    private IPlaylistController controller;
-
-    /**
-     * Default playlist controller
-     */
-    private IPlaylistController defaultController;
-
-    /**
-     * Playlist items
-     */
-    private final LinkedList<IPlayItem> items;
-
-    /**
-     * Current item index
-     */
-    private int currentItemIndex = 0;
-
-    /**
-     * Plays items back
-     */
-    protected PlayEngine engine;
-
-    /**
-     * Rewind mode state
-     */
-    protected boolean rewind;
-
-    /**
-     * Random mode state
-     */
-    protected boolean random;
-
-    /**
-     * Repeat mode state
-     */
-    protected boolean repeat;
-
-    /**
-     * Service used to provide notifications, keep client buffer filled, clean up, etc...
-     */
-    protected ISchedulingService schedulingService;
-
-    /**
-     * Scheduled job names
-     */
-    protected CopyOnWriteArraySet<String> jobs = new CopyOnWriteArraySet<String>();
-
-    /**
-     * Interval in ms to check for buffer underruns in VOD streams.
-     */
-    protected int bufferCheckInterval = 0;
-
-    /**
-     * Number of pending messages at which a
-     * 
-     * <pre>
-     * NetStream.Play.InsufficientBW
-     * </pre>
-     * 
-     * message is generated for VOD streams.
-     */
-    protected int underrunTrigger = 10;
-
-    /**
-     * Timestamp this stream was created.
-     */
-    protected long creationTime = System.currentTimeMillis();
-
-    /**
-     * Number of bytes sent.
-     */
-    protected long bytesSent = 0;
-
-    /**
-     * see PlayEngine.maxPendingVideoFrames
-     */
-    private int maxPendingVideoFrames = 10;
-
-    /**
-     * see PlayEngine.maxSequentialPendingVideoFrames
-     */
-    private int maxSequentialPendingVideoFrames = 10;
-
-    /** Constructs a new PlaylistSubscriberStream. */
-    public PlaylistSubscriberStream() {
-        defaultController = new SimplePlaylistController();
-        items = new LinkedList<IPlayItem>();
-    }
-
-    /**
-     * Creates a play engine based on current services (scheduling service, consumer service, and provider service). This method is useful
-     * during unit testing.
-     */
-    PlayEngine createEngine(ISchedulingService schedulingService, IConsumerService consumerService, IProviderService providerService) {
-        engine = new PlayEngine.Builder(this, schedulingService, consumerService, providerService).build();
-        // set the max pending video frames to the play engine
-        engine.setMaxPendingVideoFrames(maxPendingVideoFrames);
-        // set the max sequential pending video frames to the play engine
-        engine.setMaxSequentialPendingVideoFrames(maxSequentialPendingVideoFrames);
-        return engine;
-    }
-
-    /**
-     * Set interval to check for buffer underruns. Set to 0 to disable.
-     * 
-     * @param bufferCheckInterval
-     *            interval in ms
-     */
-    public void setBufferCheckInterval(int bufferCheckInterval) {
-        this.bufferCheckInterval = bufferCheckInterval;
-    }
-
-    /**
-     * Set maximum number of pending messages at which a
-     * 
-     * <pre>
-     * NetStream.Play.InsufficientBW
-     * </pre>
-     * 
-     * message will be generated for VOD streams
-     * 
-     * @param underrunTrigger
-     *            the maximum number of pending messages
-     */
-    public void setUnderrunTrigger(int underrunTrigger) {
-        this.underrunTrigger = underrunTrigger;
-    }
-
-    /** {@inheritDoc} */
-    public void start() {
-        //ensure the play engine exists
-        if (engine == null) {
-            IScope scope = getScope();
-            if (scope != null) {
-                IContext ctx = scope.getContext();
-                if (ctx.hasBean(ISchedulingService.BEAN_NAME)) {
-                    schedulingService = (ISchedulingService) ctx.getBean(ISchedulingService.BEAN_NAME);
-                } else {
-                    //try the parent
-                    schedulingService = (ISchedulingService) scope.getParent().getContext().getBean(ISchedulingService.BEAN_NAME);
-                }
-                IConsumerService consumerService = null;
-                if (ctx.hasBean(IConsumerService.KEY)) {
-                    consumerService = (IConsumerService) ctx.getBean(IConsumerService.KEY);
-                } else {
-                    //try the parent
-                    consumerService = (IConsumerService) scope.getParent().getContext().getBean(IConsumerService.KEY);
-                }
-                IProviderService providerService = null;
-                if (ctx.hasBean(IProviderService.BEAN_NAME)) {
-                    providerService = (IProviderService) ctx.getBean(IProviderService.BEAN_NAME);
-                } else {
-                    //try the parent
-                    providerService = (IProviderService) scope.getParent().getContext().getBean(IProviderService.BEAN_NAME);
-                }
-                engine = new PlayEngine.Builder(this, schedulingService, consumerService, providerService).build();
-            } else {
-                throw new IllegalStateException("Scope was null on start playing");
-            }
-        }
-        //set buffer check interval
-        engine.setBufferCheckInterval(bufferCheckInterval);
-        //set underrun trigger
-        engine.setUnderrunTrigger(underrunTrigger);
-        // set the max pending video frames to the play engine
-        engine.setMaxPendingVideoFrames(maxPendingVideoFrames);
-        // set the max sequential pending video frames to the play engine
-        engine.setMaxSequentialPendingVideoFrames(maxSequentialPendingVideoFrames);
-        // Start playback engine
-        engine.start();
-        // Notify subscribers on start
-        onChange(StreamState.STARTED);
-    }
-
-    /** {@inheritDoc} */
-    public void play() throws IOException {
-        // Check how many is yet to play...
-        int count = items.size();
-        // Return if playlist is empty
-        if (count > 0) {
-            // Move to next if current item is set to -1
-            if (currentItemIndex == -1) {
-                moveToNext();
-            }
-            // If there's some more items on list then play current item
-            while (count-- > 0) {
-                IPlayItem item = null;
-                read.lock();
-                try {
-                    // Get playlist item
-                    item = items.get(currentItemIndex);
-                    engine.play(item);
-                    break;
-                } catch (StreamNotFoundException e) {
-                    // go for next item
-                    moveToNext();
-                    if (currentItemIndex == -1) {
-                        // we reaches the end.
-                        break;
-                    }
-                    item = items.get(currentItemIndex);
-                } catch (IllegalStateException e) {
-                    // an stream is already playing
-                    break;
-                } finally {
-                    read.unlock();
-                }
-            }
-        }
-    }
-
-    /** {@inheritDoc} */
-    public void pause(int position) {
-        try {
-            engine.pause(position);
-        } catch (IllegalStateException e) {
-            log.debug("pause caught an IllegalStateException");
-        }
-    }
-
-    /** {@inheritDoc} */
-    public void resume(int position) {
-        try {
-            engine.resume(position);
-        } catch (IllegalStateException e) {
-            log.debug("resume caught an IllegalStateException");
-        }
-    }
-
-    /** {@inheritDoc} */
-    public void stop() {
-        if (log.isDebugEnabled()) {
-            log.debug("stop");
-        }
-        try {
-            engine.stop();
-        } catch (IllegalStateException e) {
-            if (log.isTraceEnabled()) {
-                log.warn("stop caught an IllegalStateException", e);
-            } else if (log.isDebugEnabled()) {
-                log.debug("stop caught an IllegalStateException");
-            }
-        }
-    }
-
-    /** {@inheritDoc} */
-    public void seek(int position) throws OperationNotSupportedException {
-        try {
-            engine.seek(position);
-        } catch (IllegalStateException e) {
-            log.debug("seek caught an IllegalStateException");
-        }
-    }
-
-    /** {@inheritDoc} */
-    public void close() {
-        if (log.isDebugEnabled()) {
-            log.debug("close");
-        }
-        write.lock();
-        try {
-            if (engine != null) {
-                // before or on close we may need to allow the queued messages a chance to clear
-                engine.close();
-                onChange(StreamState.CLOSED);
-                items.clear();
-                // clear jobs
-                if (schedulingService != null && !jobs.isEmpty()) {
-                    for (String jobName : jobs) {
-                        schedulingService.removeScheduledJob(jobName);
-                    }
-                    jobs.clear();
-                }
-            }
-        } finally {
-            write.unlock();
-        }
-    }
-
-    /** {@inheritDoc} */
-    public boolean isPaused() {
-        return state.get() == StreamState.PAUSED;
-    }
-
-    /** {@inheritDoc} */
-    public void addItem(IPlayItem item) {
-        write.lock();
-        try {
-            items.add(item);
-        } finally {
-            write.unlock();
-        }
-    }
-
-    /** {@inheritDoc} */
-    public void addItem(IPlayItem item, int index) {
-        write.lock();
-        try {
-            items.add(index, item);
-        } finally {
-            write.unlock();
-        }
-    }
-
-    /** {@inheritDoc} */
-    public void removeItem(int index) {
-        if (index < 0 || index >= items.size()) {
-            return;
-        }
-        int originSize = items.size();
-        write.lock();
-        try {
-            items.remove(index);
-        } finally {
-            write.unlock();
-        }
-        if (currentItemIndex == index) {
-            // set the next item.
-            if (index == originSize - 1) {
-                currentItemIndex = index - 1;
-            }
-        }
-    }
-
-    /** {@inheritDoc} */
-    public void removeAllItems() {
-        // we try to stop the engine first
-        stop();
-        write.lock();
-        try {
-            items.clear();
-        } finally {
-            write.unlock();
-        }
-    }
-
-    /** {@inheritDoc} */
-    public void previousItem() {
-        stop();
-        moveToPrevious();
-        if (currentItemIndex == -1) {
-            return;
-        }
-        IPlayItem item = null;
-        int count = items.size();
-        while (count-- > 0) {
-            read.lock();
-            try {
-                item = items.get(currentItemIndex);
-                engine.play(item);
-                break;
-            } catch (IOException err) {
-                log.error("Error while starting to play item, moving to previous.", err);
-                // go for next item
-                moveToPrevious();
-                if (currentItemIndex == -1) {
-                    // we reaches the end.
-                    break;
-                }
-            } catch (StreamNotFoundException e) {
-                // go for next item
-                moveToPrevious();
-                if (currentItemIndex == -1) {
-                    // we reaches the end.
-                    break;
-                }
-            } catch (IllegalStateException e) {
-                // an stream is already playing
-                break;
-            } finally {
-                read.unlock();
-            }
-        }
-    }
-
-    /** {@inheritDoc} */
-    public boolean hasMoreItems() {
-        int nextItem = currentItemIndex + 1;
-        if (nextItem >= items.size() && !repeat) {
-            return false;
-        } else {
-            return true;
-        }
-    }
-
-    /** {@inheritDoc} */
-    public void nextItem() {
-        moveToNext();
-        if (currentItemIndex == -1) {
-            return;
-        }
-        IPlayItem item = null;
-        int count = items.size();
-        while (count-- > 0) {
-            read.lock();
-            try {
-                item = items.get(currentItemIndex);
-                engine.play(item, false);
-                break;
-            } catch (IOException err) {
-                log.error("Error while starting to play item, moving to next", err);
-                // go for next item
-                moveToNext();
-                if (currentItemIndex == -1) {
-                    // we reaches the end.
-                    break;
-                }
-            } catch (StreamNotFoundException e) {
-                // go for next item
-                moveToNext();
-                if (currentItemIndex == -1) {
-                    // we reaches the end.
-                    break;
-                }
-            } catch (IllegalStateException e) {
-                // an stream is already playing
-                break;
-            } finally {
-                read.unlock();
-            }
-        }
-    }
-
-    /** {@inheritDoc} */
-    public void setItem(int index) {
-        if (index < 0 || index >= items.size()) {
-            return;
-        }
-        stop();
-        currentItemIndex = index;
-        read.lock();
-        try {
-            IPlayItem item = items.get(currentItemIndex);
-            engine.play(item);
-        } catch (IOException e) {
-            log.error("setItem caught a IOException", e);
-        } catch (StreamNotFoundException e) {
-            // let the engine retain the STOPPED state
-            // and wait for control from outside
-            log.debug("setItem caught a StreamNotFoundException");
-        } catch (IllegalStateException e) {
-            log.error("Illegal state exception on playlist item setup", e);
-        } finally {
-            read.unlock();
-        }
-    }
-
-    /** {@inheritDoc} */
-    public boolean isRandom() {
-        return random;
-    }
-
-    /** {@inheritDoc} */
-    public void setRandom(boolean random) {
-        this.random = random;
-    }
-
-    /** {@inheritDoc} */
-    public boolean isRewind() {
-        return rewind;
-    }
-
-    /** {@inheritDoc} */
-    public void setRewind(boolean rewind) {
-        this.rewind = rewind;
-    }
-
-    /** {@inheritDoc} */
-    public boolean isRepeat() {
-        return repeat;
-    }
-
-    /** {@inheritDoc} */
-    public void setRepeat(boolean repeat) {
-        this.repeat = repeat;
-    }
-
-    /**
-     * Seek to current position to restart playback with audio and/or video.
-     */
-    private void seekToCurrentPlayback() {
-        if (engine.isPullMode()) {
-            try {
-                // TODO: figure out if this is the correct position to seek to
-                final long delta = System.currentTimeMillis() - engine.getPlaybackStart();
-                engine.seek((int) delta);
-            } catch (OperationNotSupportedException err) {
-                // Ignore error, should not happen for pullMode engines
-            }
-        }
-    }
-
-    /** {@inheritDoc} */
-    public void receiveVideo(boolean receive) {
-        if (engine != null) {
-            boolean receiveVideo = engine.receiveVideo(receive);
-            if (!receiveVideo && receive) {
-                // video has been re-enabled
-                seekToCurrentPlayback();
-            }
-        } else {
-            log.debug("PlayEngine was null, receiveVideo cannot be modified");
-        }
-    }
-
-    /** {@inheritDoc} */
-    public void receiveAudio(boolean receive) {
-        if (engine != null) {
-            // check if engine currently receives audio, returns previous value
-            boolean receiveAudio = engine.receiveAudio(receive);
-            if (receiveAudio && !receive) {
-                // send a blank audio packet to reset the player
-                engine.sendBlankAudio(true);
-            } else if (!receiveAudio && receive) {
-                // do a seek	
-                seekToCurrentPlayback();
-            }
-        } else {
-            log.debug("PlayEngine was null, receiveAudio cannot be modified");
-        }
-    }
-
-    /** {@inheritDoc} */
-    public void setPlaylistController(IPlaylistController controller) {
-        this.controller = controller;
-    }
-
-    /** {@inheritDoc} */
-    public int getItemSize() {
-        return items.size();
-    }
-
-    /** {@inheritDoc} */
-    public int getCurrentItemIndex() {
-        return currentItemIndex;
-    }
-
-    /**
-     * {@inheritDoc}
-     */
-    public IPlayItem getCurrentItem() {
-        return getItem(getCurrentItemIndex());
-    }
-
-    /** {@inheritDoc} */
-    public IPlayItem getItem(int index) {
-        read.lock();
-        try {
-            return items.get(index);
-        } catch (IndexOutOfBoundsException e) {
-            return null;
-        } finally {
-            read.unlock();
-        }
-    }
-
-    /** {@inheritDoc} */
-    public boolean replace(IPlayItem oldItem, IPlayItem newItem) {
-        boolean result = false;
-        read.lock();
-        try {
-            int index = items.indexOf(oldItem);
-            items.remove(index);
-            items.set(index, newItem);
-            result = true;
-        } catch (Exception e) {
-
-        } finally {
-            read.unlock();
-        }
-        return result;
-    }
-
-    /**
-     * Move the current item to the next in list.
-     */
-    private void moveToNext() {
-        if (controller != null) {
-            currentItemIndex = controller.nextItem(this, currentItemIndex);
-        } else {
-            currentItemIndex = defaultController.nextItem(this, currentItemIndex);
-        }
-    }
-
-    /**
-     * Move the current item to the previous in list.
-     */
-    private void moveToPrevious() {
-        if (controller != null) {
-            currentItemIndex = controller.previousItem(this, currentItemIndex);
-        } else {
-            currentItemIndex = defaultController.previousItem(this, currentItemIndex);
-        }
-    }
-
-    /**
-     * {@inheritDoc}
-     */
-    public void onChange(final StreamState state, final Object... changed) {
-        final IConnection conn = Red5.getConnectionLocal();
-        IStreamAwareScopeHandler handler = getStreamAwareHandler();
-        Notifier notifier = null;
-        switch (state) {
-            case SEEK:
-                //notifies subscribers on seek
-                if (handler != null) {
-                    notifier = new Notifier(this, handler, conn) {
-                        public void execute(ISchedulingService service) {
-                            //make sure those notified have the correct connection
-                            Red5.setConnectionLocal(conn);
-                            //get item being played
-                            IPlayItem item = (IPlayItem) changed[0];
-                            //seek position
-                            int position = (Integer) changed[1];
-                            try {
-                                handler.streamPlayItemSeek(stream, item, position);
-                            } catch (Throwable t) {
-                                log.error("error notify streamPlayItemSeek", t);
-                            } finally {
-                                // clear thread local reference
-                                Red5.setConnectionLocal(null);
-                            }
-                        }
-                    };
-                }
-                break;
-            case PAUSED:
-                // set the paused state
-                setState(StreamState.PAUSED);
-                // notifies subscribers on pause
-                if (handler != null) {
-                    notifier = new Notifier(this, handler, conn) {
-                        public void execute(ISchedulingService service) {
-                            //make sure those notified have the correct connection
-                            Red5.setConnectionLocal(conn);
-                            //get item being played
-                            IPlayItem item = (IPlayItem) changed[0];
-                            //playback position
-                            int position = (Integer) changed[1];
-                            try {
-                                handler.streamPlayItemPause(stream, item, position);
-                            } catch (Throwable t) {
-                                log.error("error notify streamPlayItemPause", t);
-                            } finally {
-                                // clear thread local reference
-                                Red5.setConnectionLocal(null);
-                            }
-                        }
-                    };
-                }
-                break;
-            case RESUMED:
-                // resume playing
-                setState(StreamState.PLAYING);
-                // notifies subscribers on resume
-                if (handler != null) {
-                    notifier = new Notifier(this, handler, conn) {
-                        public void execute(ISchedulingService service) {
-                            // make sure those notified have the correct connection
-                            Red5.setConnectionLocal(conn);
-                            // get item being played
-                            IPlayItem item = (IPlayItem) changed[0];
-                            // playback position
-                            int position = (Integer) changed[1];
-                            try {
-                                handler.streamPlayItemResume(stream, item, position);
-                            } catch (Throwable t) {
-                                log.error("error notify streamPlayItemResume", t);
-                            } finally {
-                                // clear thread local reference
-                                Red5.setConnectionLocal(null);
-                            }
-                        }
-                    };
-                }
-                break;
-            case PLAYING:
-                // notifies subscribers on play
-                if (handler != null) {
-                    notifier = new Notifier(this, handler, conn) {
-                        public void execute(ISchedulingService service) {
-                            // make sure those notified have the correct connection
-                            Red5.setConnectionLocal(conn);
-                            // get item being played
-                            IPlayItem item = (IPlayItem) changed[0];
-                            // is it a live broadcast
-                            boolean isLive = (Boolean) changed[1];
-                            try {
-                                handler.streamPlayItemPlay(stream, item, isLive);
-                            } catch (Throwable t) {
-                                log.error("error notify streamPlayItemPlay", t);
-                            } finally {
-                                // clear thread local reference
-                                Red5.setConnectionLocal(null);
-                            }
-                        }
-                    };
-                }
-                break;
-            case CLOSED:
-                // notifies subscribers on close
-                if (handler != null) {
-                    notifier = new Notifier(this, handler, conn) {
-                        public void execute(ISchedulingService service) {
-                            // make sure those notified have the correct connection
-                            Red5.setConnectionLocal(conn);
-                            try {
-                                handler.streamSubscriberClose(stream);
-                            } catch (Throwable t) {
-                                log.error("error notify streamSubscriberClose", t);
-                            } finally {
-                                // clear thread local reference
-                                Red5.setConnectionLocal(null);
-                            }
-                        }
-                    };
-                }
-                break;
-            case STARTED:
-                // notifies subscribers on start
-                if (handler != null) {
-                    notifier = new Notifier(this, handler, conn) {
-                        public void execute(ISchedulingService service) {
-                            // make sure those notified have the correct connection
-                            Red5.setConnectionLocal(conn);
-                            try {
-                                handler.streamSubscriberStart(stream);
-                            } catch (Throwable t) {
-                                log.error("error notify streamSubscriberStart", t);
-                            } finally {
-                                // clear thread local reference
-                                Red5.setConnectionLocal(null);
-                            }
-                        }
-                    };
-                }
-                break;
-            case STOPPED:
-                // set the stopped state
-                setState(StreamState.STOPPED);
-                //notifies subscribers on stop
-                if (handler != null) {
-                    notifier = new Notifier(this, handler, conn) {
-                        public void execute(ISchedulingService service) {
-                            //make sure those notified have the correct connection
-                            Red5.setConnectionLocal(conn);
-                            //get the item that was stopped
-                            IPlayItem item = (IPlayItem) changed[0];
-                            try {
-                                handler.streamPlayItemStop(stream, item);
-                            } catch (Throwable t) {
-                                log.error("error notify streamPlaylistItemStop", t);
-                            } finally {
-                                // clear thread local reference
-                                Red5.setConnectionLocal(null);
-                            }
-                        }
-                    };
-                }
-                break;
-            case END:
-                // notified by the play engine when the current item reaches the end
-                nextItem();
-                break;
-            default:
-                //there is no "default" handling
-                log.warn("Unhandled change: {}", state);
-        }
-        if (notifier != null) {
-            scheduleOnceJob(notifier);
-        }
-    }
-
-    /** {@inheritDoc} */
-    public IPlaylistSubscriberStreamStatistics getStatistics() {
-        return this;
-    }
-
-    /** {@inheritDoc} */
-    public long getCreationTime() {
-        return creationTime;
-    }
-
-    /** {@inheritDoc} */
-    public int getCurrentTimestamp() {
-        int lastMessageTs = engine.getLastMessageTimestamp();
-        if (lastMessageTs >= 0) {
-            return 0;
-        }
-        return lastMessageTs;
-    }
-
-    /** {@inheritDoc} */
-    public long getBytesSent() {
-        return bytesSent;
-    }
-
-    /** {@inheritDoc} */
-    public double getEstimatedBufferFill() {
-        // check to see if any messages have been sent
-        int lastMessageTs = engine.getLastMessageTimestamp();
-        if (lastMessageTs < 0) {
-            // nothing has been sent yet
-            return 0.0;
-        }
-        // buffer size as requested by the client
-        final long buffer = getClientBufferDuration();
-        if (buffer == 0) {
-            return 100.0;
-        }
-        // duration the stream is playing
-        final long delta = System.currentTimeMillis() - engine.getPlaybackStart();
-        // expected amount of data present in client buffer
-        final long buffered = lastMessageTs - delta;
-        return (buffered * 100.0) / buffer;
-    }
-
-    /**
-     * @param maxPendingVideoFrames
-     *            the maxPendingVideoFrames to set
-     */
-    public void setMaxPendingVideoFrames(int maxPendingVideoFrames) {
-        this.maxPendingVideoFrames = maxPendingVideoFrames;
-    }
-
-    /**
-     * @param maxSequentialPendingVideoFrames
-     *            the maxSequentialPendingVideoFrames to set
-     */
-    public void setMaxSequentialPendingVideoFrames(int maxSequentialPendingVideoFrames) {
-        this.maxSequentialPendingVideoFrames = maxSequentialPendingVideoFrames;
-    }
-
-    /** {@inheritDoc} */
-    public String scheduleOnceJob(IScheduledJob job) {
-        String jobName = schedulingService.addScheduledOnceJob(10, job);
-        return jobName;
-    }
-
-    /** {@inheritDoc} */
-    public String scheduleWithFixedDelay(IScheduledJob job, int interval) {
-        String jobName = schedulingService.addScheduledJob(interval, job);
-        jobs.add(jobName);
-        return jobName;
-    }
-
-    /** {@inheritDoc} */
-    public void cancelJob(String jobName) {
-        schedulingService.removeScheduledJob(jobName);
-    }
-
-    /**
-     * Handles notifications in a separate thread.
-     */
-    public class Notifier implements IScheduledJob {
-
-        final IPlaylistSubscriberStream stream;
-
-        final IStreamAwareScopeHandler handler;
-
-        final IConnection conn;
-
-        public Notifier(IPlaylistSubscriberStream stream, IStreamAwareScopeHandler handler, IConnection conn) {
-            log.trace("Notifier - stream: {} handler: {}", stream, handler);
-            this.conn = conn;
-            this.stream = stream;
-            this.handler = handler;
-        }
-
-        public void execute(ISchedulingService service) {
-        }
-
-    }
-
-}
-=======
 /*
  * RED5 Open Source Media Server - https://github.com/Red5/
  * 
@@ -1881,5 +945,4 @@
 
     }
 
-}
->>>>>>> 12887987
+}