--- conflicted
+++ resolved
@@ -1,715 +1,710 @@
-package org.red5.server.stream.consumer;
-
-import java.io.File;
-import java.io.IOException;
-import java.nio.channels.ClosedChannelException;
-import java.nio.file.Files;
-import java.nio.file.Path;
-import java.nio.file.Paths;
-import java.util.Map;
-import java.util.concurrent.BlockingQueue;
-import java.util.concurrent.ExecutorService;
-import java.util.concurrent.Executors;
-import java.util.concurrent.Future;
-import java.util.concurrent.LinkedBlockingQueue;
-import java.util.concurrent.PriorityBlockingQueue;
-import java.util.concurrent.TimeUnit;
-import java.util.concurrent.atomic.AtomicBoolean;
-
-import org.red5.codec.VideoCodec;
-import org.red5.io.ITag;
-import org.red5.io.ITagWriter;
-import org.red5.io.flv.impl.FLVWriter;
-import org.red5.server.api.scope.IScope;
-import org.red5.server.api.stream.IClientStream;
-import org.red5.server.api.stream.IStreamFilenameGenerator;
-import org.red5.server.api.stream.IStreamFilenameGenerator.GenerationType;
-import org.red5.server.api.stream.consumer.IFileConsumer;
-import org.red5.server.messaging.IMessage;
-import org.red5.server.messaging.IMessageComponent;
-import org.red5.server.messaging.IPipe;
-import org.red5.server.messaging.IPipeConnectionListener;
-import org.red5.server.messaging.IPushableConsumer;
-import org.red5.server.messaging.OOBControlMessage;
-import org.red5.server.messaging.PipeConnectionEvent;
-import org.red5.server.net.rtmp.event.IRTMPEvent;
-import org.red5.server.net.rtmp.event.VideoData;
-import org.red5.server.net.rtmp.message.Constants;
-import org.red5.server.stream.DefaultStreamFilenameGenerator;
-import org.red5.server.stream.IStreamData;
-import org.red5.server.stream.message.RTMPMessage;
-import org.red5.server.stream.message.ResetMessage;
-import org.red5.server.util.ScopeUtils;
-import org.slf4j.Logger;
-import org.slf4j.LoggerFactory;
-import org.springframework.beans.factory.DisposableBean;
-
-/**
- * Consumer that pushes messages to a writer using priority / comparison.
- *
- * @author The Red5 Project
- * @author Paul Gregoire (mondain@gmail.com)
- */
-public class FileConsumer implements Constants, IPushableConsumer, IPipeConnectionListener, DisposableBean, IFileConsumer {
-
-    private static final Logger log = LoggerFactory.getLogger(FileConsumer.class);
-
-    private AtomicBoolean initialized = new AtomicBoolean(false);
-
-    /**
-     * Executor for all instance writer jobs
-     */
-    private ExecutorService executor = Executors.newFixedThreadPool(1);
-
-    private static QueuedMediaDataComparator comparator = new QueuedMediaDataComparator();
-
-    /**
-     * Queue to hold data awaiting writing
-     */
-    private BlockingQueue<QueuedMediaData> queue;
-
-    /**
-     * Scope
-     */
-    private IScope scope;
-
-    /**
-     * Path
-     */
-    private Path path;
-
-    /**
-     * Tag writer
-     */
-    private ITagWriter writer;
-
-    /**
-     * Operation mode
-     */
-    private String mode = "none";
-
-    /**
-     * Start timestamp
-     */
-    private int startTimestamp = -1;
-
-    /**
-     * Video decoder configuration
-     */
-    private ITag videoConfigurationTag;
-
-    /**
-     * Audio decoder configuration
-     */
-    @SuppressWarnings("unused")
-    private ITag audioConfigurationTag;
-
-    /**
-     * Keeps track of the last spawned write worker.
-     */
-    private volatile Future<?> writerFuture;
-
-    private volatile boolean gotKeyFrame = false;
-
-    /**
-     * Threshold / size for the queue.
-     */
-    private int queueThreshold = 240;
-
-    /**
-     * Whether or not to wait until a video keyframe arrives before writing video.
-     */
-    private boolean waitForVideoKeyframe = true;
-
-    /**
-     * Whether or not to use a comparator with a priority queue.
-     */
-    private boolean usePriority = true;
-
-    /**
-     * Queue offer timeout in milliseconds.
-     */
-    private long offerTimeout = 100L;
-
-    /**
-     * Default ctor
-     */
-    public FileConsumer() {
-    }
-
-    /**
-     * Creates file consumer
-     *
-     * @param scope
-     *            Scope of consumer
-     * @param file
-     *            File
-     */
-    public FileConsumer(IScope scope, File file) {
-        this();
-        this.scope = scope;
-        this.path = file.toPath();
-    }
-
-    /**
-     * Creates file consumer
-     *
-     * @param scope
-     *            Scope of consumer
-     * @param fileName
-     *            The file name without the extension
-     * @param mode
-     *            The recording mode
-     */
-    public FileConsumer(IScope scope, String fileName, String mode) {
-        this();
-        this.scope = scope;
-        this.mode = mode;
-        setupOutputPath(fileName);
-    }
-
-    /**
-     * Push message through pipe
-     *
-     * @param pipe
-     *            Pipe
-     * @param message
-     *            Message to push
-     * @throws IOException
-     *             if message could not be written
-     */
-    @SuppressWarnings("rawtypes")
-    public void pushMessage(IPipe pipe, IMessage message) throws IOException {
-        if (message instanceof RTMPMessage) {
-            final IRTMPEvent msg = ((RTMPMessage) message).getBody();
-            // if writes are delayed, queue the data and sort it by time
-            if (queue == null) {
-                if (usePriority) {
-                    if (log.isTraceEnabled()) {
-                        log.trace("Creating priority typed packet queue. queueThreshold={}", queueThreshold);
-                    }
-                    // if we want ordering / comparing built-in
-                    queue = new PriorityBlockingQueue<>(queueThreshold <= 0 ? 240 : queueThreshold, comparator);
-                } else {
-                    if (log.isTraceEnabled()) {
-                        log.trace("Creating non-priority typed packet queue");
-                    }
-                    // process as received
-                    queue = new LinkedBlockingQueue<>();
-                }
-            }
-            if (msg instanceof IStreamData) {
-                // get the type
-                byte dataType = msg.getDataType();
-                // get the timestamp
-                int timestamp = msg.getTimestamp();
-                if (log.isTraceEnabled()) {
-                    log.trace("Stream data, body saved, timestamp: {} data type: {} class type: {}", timestamp, dataType, msg.getClass().getName());
-                }
-                // if the last message was a reset or we just started, use the header timer
-                if (startTimestamp == -1) {
-                    startTimestamp = timestamp;
-                    timestamp = 0;
-                } else {
-                    timestamp -= startTimestamp;
-                }
-                // offer to the queue
-                try {
-                    QueuedMediaData queued = new QueuedMediaData(timestamp, dataType, (IStreamData) msg);
-                    if (log.isTraceEnabled()) {
-                        log.trace("Inserting packet into queue. timestamp: {} queue size: {}, codecId={}, isConfig={}", timestamp, queue.size(), queued.codecId, queued.config);
-                    }
-                    if (queue.size() > queueThreshold) {
-                        if (queue.size() % 20 == 0) {
-                            log.warn("Queue size is greater than threshold. queue size={} threshold={}", queue.size(), queueThreshold);
-                        }
-                    }
-                    if (queue.size() < 2 * queueThreshold) {
-                        // Cap queue size to prevent a runaway stream causing OOM.
-                        queue.offer(queued, offerTimeout, TimeUnit.MILLISECONDS);
-                    }
-                } catch (InterruptedException e) {
-                    log.warn("Stream data was not accepted by the queue - timestamp: {} data type: {}", timestamp, dataType, e);
-                }
-            }
-            // initialize a writer
-            if (writer == null) {
-                executor.submit(new Runnable() {
-                    public void run() {
-                        Thread.currentThread().setName("ProFileConsumer-" + path.getFileName());
-                        try {
-                            if (log.isTraceEnabled()) {
-                                log.trace("Running FileConsumer thread. queue size: {} initialized: {} writerNotNull={}", queue.size(), initialized, (writer != null));
-                            }
-                            init();
-                            while (writer != null) {
-                                if (log.isTraceEnabled()) {
-                                    log.trace("Processing packet from queue. queue size: {}", queue.size());
-                                }
-
-                                try {
-                                    QueuedMediaData queued = queue.take();
-                                    if (queued != null) {
-                                        // get data type
-                                        byte dataType = queued.getDataType();
-                                        // get timestamp
-                                        int timestamp = queued.getTimestamp();
-                                        ITag tag = queued.getData();
-                                        // ensure that our first video frame written is a key frame
-                                        if (queued.isVideo()) {
-                                            if (log.isTraceEnabled()) {
-                                               log.trace("pushMessage video - waitForKeyframe: {} gotKeyframe: {} timestamp: {}", waitForVideoKeyframe, gotKeyFrame, queued.getTimestamp());
-                                            }
-                                            if (queued.codecId == VideoCodec.AVC.getId()) {
-                                                if (queued.isConfig()) {
-                                                    videoConfigurationTag = tag;
-                                                    gotKeyFrame = true;
-                                                }
-                                                if (videoConfigurationTag == null && waitForVideoKeyframe) {
-                                                 continue;
-                                                }
-                                            } else {
-                                                if (queued.frameType == VideoData.FrameType.KEYFRAME) {
-                                                    gotKeyFrame = true;
-                                                }
-                                                if (waitForVideoKeyframe && !gotKeyFrame) {
-                                                    continue;
-                                                }
-                                            }
-                                        } else if (queued.isAudio()) {
-                                            if (queued.isConfig()) {
-                                                audioConfigurationTag = tag;
-                                            }
-                                        }
-
-                                        if (queued.isVideo()) {
-                                            if (log.isTraceEnabled()) {
-                                                log.trace("Writing packet. frameType={} timestamp={}", queued.frameType, queued.getTimestamp() );
-                                            }
-                                        }
-
-                                        // write
-                                        write(dataType, timestamp, tag);
-                                        // clean up
-                                        queued.dispose();
-                                    } else {
-                                        if (log.isTraceEnabled()) {
-                                            log.trace("Queued media is null. queue size: {}", queue.size());
-                                        }
-                                    }
-                                } catch (InterruptedException e) {
-                                    log.warn("{}", e.getMessage(), e);
-                                }
-                                //finally {
-                                //    if (log.isTraceEnabled()) {
-                                //        log.trace("Clearing queue. queue size: {}", queue.size());
-                                //    }
-                                //    queue.clear();
-                                //}
-                            }
-                        } catch (IOException e) {
-                            log.warn("{}", e.getMessage(), e);
-                        }
-                    }
-                });
-            }
-        } else if (message instanceof ResetMessage) {
-            startTimestamp = -1;
-        } else if (log.isDebugEnabled()) {
-            log.debug("Ignoring pushed message: {}", message);
-        }
-    }
-
-    /**
-     * Out-of-band control message handler
-     *
-     * @param source
-     *            Source of message
-     * @param pipe
-     *            Pipe that is used to transmit OOB message
-     * @param oobCtrlMsg
-     *            OOB control message
-     */
-    public void onOOBControlMessage(IMessageComponent source, IPipe pipe, OOBControlMessage oobCtrlMsg) {
-    }
-
-    /**
-     * Pipe connection event handler
-     *
-     * @param event
-     *            Pipe connection event
-     */
-    @SuppressWarnings("incomplete-switch")
-    public void onPipeConnectionEvent(PipeConnectionEvent event) {
-        switch (event.getType()) {
-            case CONSUMER_CONNECT_PUSH:
-                if (event.getConsumer() == this) {
-                    Map<String, Object> paramMap = event.getParamMap();
-                    if (paramMap != null) {
-                        mode = (String) paramMap.get("mode");
-                    }
-                }
-                break;
-        }
-    }
-
-    /**
-     * Initialization
-     *
-     * @throws IOException
-     *             I/O exception
-     */
-    private void init() throws IOException {
-        if (initialized.compareAndSet(false, true)) {
-            log.debug("Init: {}", mode);
-            // if the path is null, the consumer has been uninitialized
-            if (path != null) {
-                if (log.isDebugEnabled()) {
-                    Path parent = path.getParent();
-                    log.debug("Parent abs: {} dir: {}", parent.isAbsolute(), Files.isDirectory(parent));
-                }
-                if (IClientStream.MODE_APPEND.equals(mode)) {
-                    if (Files.notExists(path)) {
-                        throw new IOException("File to be appended doesnt exist, verify the record mode");
-                    }
-                    log.debug("Path: {}\nRead: {} write: {} size: {}", path, Files.isReadable(path), Files.isWritable(path), Files.size(path));
-                    writer = new FLVWriter(path, true);
-                } else if (IClientStream.MODE_RECORD.equals(mode)) {
-                    try {
-                        // delete existing file
-                        if (Files.deleteIfExists(path)) {
-                            log.debug("File deleted");
-                        }
-                        // ensure parent dirs exist
-                        Files.createDirectories(path.getParent());
-                        // create the file
-                        path = Files.createFile(path);
-                    } catch (IOException ioe) {
-                        log.error("File creation error: {}", ioe);
-                    }
-                    if (!Files.isWritable(path)) {
-                        throw new IOException("File is not writable");
-                    }
-                    log.debug("Path: {}\nRead: {} write: {}", path, Files.isReadable(path), Files.isWritable(path));
-                    writer = new FLVWriter(path, false);
-                } else {
-                    try {
-                        // delete existing file since we're not recording nor appending
-                        if (Files.deleteIfExists(path)) {
-                            log.debug("File deleted");
-                        }
-                    } catch (IOException ioe) {
-                        log.error("File creation error: {}", ioe);
-                    }
-                }
-            } else {
-                log.warn("Consumer is uninitialized");
-            }
-            log.debug("Init - complete");
-        }
-    }
-
-    /**
-     * Reset or uninitialize
-     */
-    public void uninit() {
-        if (initialized.get()) {
-            log.debug("Uninit");
-            if (writer != null) {
-                if (writerFuture != null) {
-                    try {
-                        writerFuture.get();
-                    } catch (Exception e) {
-                        log.warn("Exception waiting for write result on uninit", e);
-                    }
-                    if (writerFuture.cancel(false)) {
-                        log.debug("Future completed");
-                    }
-                }
-                writerFuture = null;
-                // clear the queue
-                queue.clear();
-                queue = null;
-                // close the writer
-                writer.close();
-                writer = null;
-            }
-<<<<<<< HEAD
-            // close the writer
-            writer.close();
-            writer = null;
-        }
-        // clear file ref
-        file = null;
-        try {
-            destroy();
-        } catch (Exception e) {
-            log.warn("Failed destroy on uninit", e);
-        }
-    }
-
-    /**
-     * Write all the queued items to the writer.
-     */
-    public final void doWrites() {
-        QueuedData[] slice = null;
-        writeLock.lock();
-        try {
-            slice = queue.toArray(new QueuedData[0]);
-            if (queue.removeAll(Arrays.asList(slice))) {
-                log.debug("Queued writes transfered, count: {}", slice.length);
-            }
-        } finally {
-            writeLock.unlock();
-        }
-        // sort
-        Arrays.sort(slice);
-        // write
-        doWrites(slice);
-    }
-
-    /**
-     * Write a slice of the queued items to the writer.
-     * 
-     * @param slice
-     *            set of queued data
-     */
-    public final void doWrites(QueuedData[] slice) {
-        // empty the queue
-        for (QueuedData queued : slice) {
-            int tmpTs = queued.getTimestamp();
-            if (lastWrittenTs <= tmpTs) {
-                if (queued.hasData()) {
-                    // write the data
-                    write(queued);
-                    lastWrittenTs = tmpTs;
-                    // clear the data, because we're done with it
-                    queued.dispose();
-                } else {
-                    if (log.isTraceEnabled()) {
-                        log.trace("Queued data was not available");
-                    }
-                }
-            } else {
-                // clear the data, since its too old
-				log.debug("Current timestamp {} less last written timestamp {}. See in code!", tmpTs, lastWrittenTs);
-				// TODO We should writes all slices may be? Even if they are in wrong order ffmpeg and red5 play such files properly
-                queued.dispose();
-            }
-        }
-        // clear and null-out
-        slice = null;
-    }
-
-    /**
-     * Write incoming data to the file.
-     * 
-     * @param timestamp
-     *            adjusted timestamp
-     * @param msg
-     *            stream data
-     */
-    private final void write(int timestamp, IRTMPEvent msg) {
-        // get data type
-        byte dataType = msg.getDataType();
-        log.debug("Write - timestamp: {} type: {}", timestamp, dataType);
-        // get data bytes
-        IoBuffer data = ((IStreamData<?>) msg).getData();
-        if (data != null) {
-            // if the last message was a reset or we just started, use the header timer
-            if (startTimestamp == -1) {
-                startTimestamp = timestamp;
-                timestamp = 0;
-            } else {
-                timestamp -= startTimestamp;
-            }
-            // create a tag
-            ITag tag = ImmutableTag.build(dataType, timestamp, data, 0);
-            // only allow blank tags if they are of audio type
-            if (tag.getBodySize() > 0 || dataType == ITag.TYPE_AUDIO) {
-                try {
-                    if (timestamp >= 0) {
-                        if (!writer.writeTag(tag)) {
-                            log.warn("Tag was not written");
-                        }
-                    } else {
-                        log.warn("Skipping message with negative timestamp.");
-                    }
-                } catch (IOException e) {
-                    log.error("Error writing tag", e);
-                } finally {
-                    if (data != null) {
-                        data.clear();
-                        data.free();
-                    }
-                }
-            }
-=======
-            // clear path ref
-            path = null;
->>>>>>> ae99500d
-        }
-    }
-
-    /**
-     * Adjust timestamp and write to the file.
-     *
-     * @param queued
-     *            queued data for write
-     */
-    private final void write(byte dataType, int timestamp, ITag tag) {
-        if (tag != null) {
-            // only allow blank tags if they are of audio type
-            if (tag.getBodySize() > 0 || dataType == ITag.TYPE_AUDIO) {
-                try {
-                    if (timestamp >= 0) {
-                        if (!writer.writeTag(tag)) {
-                            log.warn("Tag was not written");
-                        }
-                    } else {
-                        log.warn("Skipping message with negative timestamp");
-                    }
-                } catch (ClosedChannelException cce) {
-                    // the channel we tried to write to is closed, we should not try again on that writer
-                    log.error("The writer is no longer able to write to the file: {} writable: {}", path.getFileName(), path.toFile().canWrite());
-                } catch (IOException e) {
-                    log.warn("Error writing tag", e);
-                    if (e.getCause() instanceof ClosedChannelException) {
-                        // the channel we tried to write to is closed, we should not try again on that writer
-                        log.error("The writer is no longer able to write to the file: {} writable: {}", path.getFileName(), path.toFile().canWrite());
-                    }
-                }
-            }
-        }
-    }
-
-    /**
-     * Sets up the output file path for writing.
-     *
-     * @param name
-     *            output filename to use
-     */
-    public void setupOutputPath(String name) {
-        // get stream filename generator
-        IStreamFilenameGenerator generator = (IStreamFilenameGenerator) ScopeUtils.getScopeService(scope, IStreamFilenameGenerator.class, DefaultStreamFilenameGenerator.class);
-        // generate file path
-        String filePath = generator.generateFilename(scope, name, ".flv", GenerationType.RECORD);
-        this.path = generator.resolvesToAbsolutePath() ? Paths.get(filePath) : Paths.get(System.getProperty("red5.root"), "webapps", scope.getContextPath(), filePath);
-        // if append was requested, ensure the file we want to append exists (append==record)
-        File appendee = getFile();
-        if (IClientStream.MODE_APPEND.equals(mode) && !appendee.exists()) {
-            try {
-                if (appendee.createNewFile()) {
-                    log.debug("New file created for appending");
-                } else {
-                    log.debug("Failure to create new file for appending");
-                }
-            } catch (IOException e) {
-                log.warn("Exception creating replacement file for append", e);
-            }
-        }
-    }
-
-    /**
-     * Sets the scope for this consumer.
-     *
-     * @param scope
-     *            scope
-     */
-    public void setScope(IScope scope) {
-        this.scope = scope;
-    }
-
-    /**
-     * Sets the file we're writing to.
-     *
-     * @param file
-     *            file
-     */
-    public void setFile(File file) {
-        path = file.toPath();
-    }
-
-    /**
-     * Returns the file.
-     *
-     * @return file
-     */
-    public File getFile() {
-        return path.toFile();
-    }
-
-    /**
-     * Sets the threshold for the queue. When the threshold is met a worker is spawned to empty the sorted queue to the writer.
-     *
-     * @param queueThreshold
-     *            number of items to queue before spawning worker
-     */
-    public void setQueueThreshold(int queueThreshold) {
-        this.queueThreshold = queueThreshold;
-    }
-
-    /**
-     * Sets whether or not to use the queue.
-     *
-     * @param delayWrite
-     *            true to use the queue, false if not
-     */
-    @Deprecated
-    public void setDelayWrite(boolean delayWrite) {
-    }
-
-    /**
-     * Whether or not to wait for the first keyframe before processing video frames.
-     *
-     * @param waitForVideoKeyframe
-     */
-    public void setWaitForVideoKeyframe(boolean waitForVideoKeyframe) {
-        log.debug("setWaitForVideoKeyframe: {}", waitForVideoKeyframe);
-        this.waitForVideoKeyframe = waitForVideoKeyframe;
-    }
-
-    /**
-     * Whether or not to use a PriorityBlockingQueue or LinkedBlockingQueue for data queue.
-     *
-     * @param usePriority
-     */
-    public void setUsePriority(boolean usePriority) {
-        this.usePriority = usePriority;
-    }
-
-    /**
-     * Amount of time in milliseconds to wait for an offer to be accepted.
-     *
-     * @param offerTimeout
-     */
-    public void setOfferTimeout(long offerTimeout) {
-        this.offerTimeout = offerTimeout;
-    }
-
-    /**
-     * Sets the recording mode.
-     *
-     * @param mode
-     *            either "record" or "append" depending on the type of action to perform
-     */
-    public void setMode(String mode) {
-        this.mode = mode;
-    }
-
-    public void setAudioDecoderConfiguration(IRTMPEvent audioConfig) {
-        // no-op
-    }
-
-    public void setVideoDecoderConfiguration(IRTMPEvent videoConfig) {
-        // no-op
-    }
-
-    @Override
-    public void destroy() throws Exception {
-        if (executor != null) {
-            executor.shutdown();
-        }
-    }
-
-}
+package org.red5.server.stream.consumer;
+
+import java.io.File;
+import java.io.IOException;
+import java.nio.channels.ClosedChannelException;
+import java.nio.file.Files;
+import java.nio.file.Path;
+import java.nio.file.Paths;
+import java.util.Map;
+import java.util.concurrent.BlockingQueue;
+import java.util.concurrent.ExecutorService;
+import java.util.concurrent.Executors;
+import java.util.concurrent.Future;
+import java.util.concurrent.LinkedBlockingQueue;
+import java.util.concurrent.PriorityBlockingQueue;
+import java.util.concurrent.TimeUnit;
+import java.util.concurrent.atomic.AtomicBoolean;
+
+import org.red5.codec.VideoCodec;
+import org.red5.io.ITag;
+import org.red5.io.ITagWriter;
+import org.red5.io.flv.impl.FLVWriter;
+import org.red5.server.api.scope.IScope;
+import org.red5.server.api.stream.IClientStream;
+import org.red5.server.api.stream.IStreamFilenameGenerator;
+import org.red5.server.api.stream.IStreamFilenameGenerator.GenerationType;
+import org.red5.server.api.stream.consumer.IFileConsumer;
+import org.red5.server.messaging.IMessage;
+import org.red5.server.messaging.IMessageComponent;
+import org.red5.server.messaging.IPipe;
+import org.red5.server.messaging.IPipeConnectionListener;
+import org.red5.server.messaging.IPushableConsumer;
+import org.red5.server.messaging.OOBControlMessage;
+import org.red5.server.messaging.PipeConnectionEvent;
+import org.red5.server.net.rtmp.event.IRTMPEvent;
+import org.red5.server.net.rtmp.event.VideoData;
+import org.red5.server.net.rtmp.message.Constants;
+import org.red5.server.stream.DefaultStreamFilenameGenerator;
+import org.red5.server.stream.IStreamData;
+import org.red5.server.stream.message.RTMPMessage;
+import org.red5.server.stream.message.ResetMessage;
+import org.red5.server.util.ScopeUtils;
+import org.slf4j.Logger;
+import org.slf4j.LoggerFactory;
+import org.springframework.beans.factory.DisposableBean;
+
+/**
+ * Consumer that pushes messages to a writer using priority / comparison.
+ *
+ * @author The Red5 Project
+ * @author Paul Gregoire (mondain@gmail.com)
+ */
+public class FileConsumer implements Constants, IPushableConsumer, IPipeConnectionListener, DisposableBean, IFileConsumer {
+
+    private static final Logger log = LoggerFactory.getLogger(FileConsumer.class);
+
+    private AtomicBoolean initialized = new AtomicBoolean(false);
+
+    /**
+     * Executor for all instance writer jobs
+     */
+    private ExecutorService executor = Executors.newFixedThreadPool(1);
+
+    private static QueuedMediaDataComparator comparator = new QueuedMediaDataComparator();
+
+    /**
+     * Queue to hold data awaiting writing
+     */
+    private BlockingQueue<QueuedMediaData> queue;
+
+    /**
+     * Scope
+     */
+    private IScope scope;
+
+    /**
+     * Path
+     */
+    private Path path;
+
+    /**
+     * Tag writer
+     */
+    private ITagWriter writer;
+
+    /**
+     * Operation mode
+     */
+    private String mode = "none";
+
+    /**
+     * Start timestamp
+     */
+    private int startTimestamp = -1;
+
+    /**
+     * Video decoder configuration
+     */
+    private ITag videoConfigurationTag;
+
+    /**
+     * Audio decoder configuration
+     */
+    @SuppressWarnings("unused")
+    private ITag audioConfigurationTag;
+
+    /**
+     * Keeps track of the last spawned write worker.
+     */
+    private volatile Future<?> writerFuture;
+
+    private volatile boolean gotKeyFrame = false;
+
+    /**
+     * Threshold / size for the queue.
+     */
+    private int queueThreshold = 240;
+
+    /**
+     * Whether or not to wait until a video keyframe arrives before writing video.
+     */
+    private boolean waitForVideoKeyframe = true;
+
+    /**
+     * Whether or not to use a comparator with a priority queue.
+     */
+    private boolean usePriority = true;
+
+    /**
+     * Queue offer timeout in milliseconds.
+     */
+    private long offerTimeout = 100L;
+
+    /**
+     * Default ctor
+     */
+    public FileConsumer() {
+    }
+
+    /**
+     * Creates file consumer
+     *
+     * @param scope
+     *            Scope of consumer
+     * @param file
+     *            File
+     */
+    public FileConsumer(IScope scope, File file) {
+        this();
+        this.scope = scope;
+        this.path = file.toPath();
+    }
+
+    /**
+     * Creates file consumer
+     *
+     * @param scope
+     *            Scope of consumer
+     * @param fileName
+     *            The file name without the extension
+     * @param mode
+     *            The recording mode
+     */
+    public FileConsumer(IScope scope, String fileName, String mode) {
+        this();
+        this.scope = scope;
+        this.mode = mode;
+        setupOutputPath(fileName);
+    }
+
+    /**
+     * Push message through pipe
+     *
+     * @param pipe
+     *            Pipe
+     * @param message
+     *            Message to push
+     * @throws IOException
+     *             if message could not be written
+     */
+    @SuppressWarnings("rawtypes")
+    public void pushMessage(IPipe pipe, IMessage message) throws IOException {
+        if (message instanceof RTMPMessage) {
+            final IRTMPEvent msg = ((RTMPMessage) message).getBody();
+            // if writes are delayed, queue the data and sort it by time
+            if (queue == null) {
+                if (usePriority) {
+                    if (log.isTraceEnabled()) {
+                        log.trace("Creating priority typed packet queue. queueThreshold={}", queueThreshold);
+                    }
+                    // if we want ordering / comparing built-in
+                    queue = new PriorityBlockingQueue<>(queueThreshold <= 0 ? 240 : queueThreshold, comparator);
+                } else {
+                    if (log.isTraceEnabled()) {
+                        log.trace("Creating non-priority typed packet queue");
+                    }
+                    // process as received
+                    queue = new LinkedBlockingQueue<>();
+                }
+            }
+            if (msg instanceof IStreamData) {
+                // get the type
+                byte dataType = msg.getDataType();
+                // get the timestamp
+                int timestamp = msg.getTimestamp();
+                if (log.isTraceEnabled()) {
+                    log.trace("Stream data, body saved, timestamp: {} data type: {} class type: {}", timestamp, dataType, msg.getClass().getName());
+                }
+                // if the last message was a reset or we just started, use the header timer
+                if (startTimestamp == -1) {
+                    startTimestamp = timestamp;
+                    timestamp = 0;
+                } else {
+                    timestamp -= startTimestamp;
+                }
+                // offer to the queue
+                try {
+                    QueuedMediaData queued = new QueuedMediaData(timestamp, dataType, (IStreamData) msg);
+                    if (log.isTraceEnabled()) {
+                        log.trace("Inserting packet into queue. timestamp: {} queue size: {}, codecId={}, isConfig={}", timestamp, queue.size(), queued.codecId, queued.config);
+                    }
+                    if (queue.size() > queueThreshold) {
+                        if (queue.size() % 20 == 0) {
+                            log.warn("Queue size is greater than threshold. queue size={} threshold={}", queue.size(), queueThreshold);
+                        }
+                    }
+                    if (queue.size() < 2 * queueThreshold) {
+                        // Cap queue size to prevent a runaway stream causing OOM.
+                        queue.offer(queued, offerTimeout, TimeUnit.MILLISECONDS);
+                    }
+                } catch (InterruptedException e) {
+                    log.warn("Stream data was not accepted by the queue - timestamp: {} data type: {}", timestamp, dataType, e);
+                }
+            }
+            // initialize a writer
+            if (writer == null) {
+                executor.submit(new Runnable() {
+                    public void run() {
+                        Thread.currentThread().setName("ProFileConsumer-" + path.getFileName());
+                        try {
+                            if (log.isTraceEnabled()) {
+                                log.trace("Running FileConsumer thread. queue size: {} initialized: {} writerNotNull={}", queue.size(), initialized, (writer != null));
+                            }
+                            init();
+                            while (writer != null) {
+                                if (log.isTraceEnabled()) {
+                                    log.trace("Processing packet from queue. queue size: {}", queue.size());
+                                }
+
+                                try {
+                                    QueuedMediaData queued = queue.take();
+                                    if (queued != null) {
+                                        // get data type
+                                        byte dataType = queued.getDataType();
+                                        // get timestamp
+                                        int timestamp = queued.getTimestamp();
+                                        ITag tag = queued.getData();
+                                        // ensure that our first video frame written is a key frame
+                                        if (queued.isVideo()) {
+                                            if (log.isTraceEnabled()) {
+                                               log.trace("pushMessage video - waitForKeyframe: {} gotKeyframe: {} timestamp: {}", waitForVideoKeyframe, gotKeyFrame, queued.getTimestamp());
+                                            }
+                                            if (queued.codecId == VideoCodec.AVC.getId()) {
+                                                if (queued.isConfig()) {
+                                                    videoConfigurationTag = tag;
+                                                    gotKeyFrame = true;
+                                                }
+                                                if (videoConfigurationTag == null && waitForVideoKeyframe) {
+                                                 continue;
+                                                }
+                                            } else {
+                                                if (queued.frameType == VideoData.FrameType.KEYFRAME) {
+                                                    gotKeyFrame = true;
+                                                }
+                                                if (waitForVideoKeyframe && !gotKeyFrame) {
+                                                    continue;
+                                                }
+                                            }
+                                        } else if (queued.isAudio()) {
+                                            if (queued.isConfig()) {
+                                                audioConfigurationTag = tag;
+                                            }
+                                        }
+
+                                        if (queued.isVideo()) {
+                                            if (log.isTraceEnabled()) {
+                                                log.trace("Writing packet. frameType={} timestamp={}", queued.frameType, queued.getTimestamp() );
+                                            }
+                                        }
+
+                                        // write
+                                        write(dataType, timestamp, tag);
+                                        // clean up
+                                        queued.dispose();
+                                    } else {
+                                        if (log.isTraceEnabled()) {
+                                            log.trace("Queued media is null. queue size: {}", queue.size());
+                                        }
+                                    }
+                                } catch (InterruptedException e) {
+                                    log.warn("{}", e.getMessage(), e);
+                                }
+                                //finally {
+                                //    if (log.isTraceEnabled()) {
+                                //        log.trace("Clearing queue. queue size: {}", queue.size());
+                                //    }
+                                //    queue.clear();
+                                //}
+                            }
+                        } catch (IOException e) {
+                            log.warn("{}", e.getMessage(), e);
+                        }
+                    }
+                });
+            }
+        } else if (message instanceof ResetMessage) {
+            startTimestamp = -1;
+        } else if (log.isDebugEnabled()) {
+            log.debug("Ignoring pushed message: {}", message);
+        }
+    }
+
+    /**
+     * Out-of-band control message handler
+     *
+     * @param source
+     *            Source of message
+     * @param pipe
+     *            Pipe that is used to transmit OOB message
+     * @param oobCtrlMsg
+     *            OOB control message
+     */
+    public void onOOBControlMessage(IMessageComponent source, IPipe pipe, OOBControlMessage oobCtrlMsg) {
+    }
+
+    /**
+     * Pipe connection event handler
+     *
+     * @param event
+     *            Pipe connection event
+     */
+    @SuppressWarnings("incomplete-switch")
+    public void onPipeConnectionEvent(PipeConnectionEvent event) {
+        switch (event.getType()) {
+            case CONSUMER_CONNECT_PUSH:
+                if (event.getConsumer() == this) {
+                    Map<String, Object> paramMap = event.getParamMap();
+                    if (paramMap != null) {
+                        mode = (String) paramMap.get("mode");
+                    }
+                }
+                break;
+        }
+    }
+
+    /**
+     * Initialization
+     *
+     * @throws IOException
+     *             I/O exception
+     */
+    private void init() throws IOException {
+        if (initialized.compareAndSet(false, true)) {
+            log.debug("Init: {}", mode);
+            // if the path is null, the consumer has been uninitialized
+            if (path != null) {
+                if (log.isDebugEnabled()) {
+                    Path parent = path.getParent();
+                    log.debug("Parent abs: {} dir: {}", parent.isAbsolute(), Files.isDirectory(parent));
+                }
+                if (IClientStream.MODE_APPEND.equals(mode)) {
+                    if (Files.notExists(path)) {
+                        throw new IOException("File to be appended doesnt exist, verify the record mode");
+                    }
+                    log.debug("Path: {}\nRead: {} write: {} size: {}", path, Files.isReadable(path), Files.isWritable(path), Files.size(path));
+                    writer = new FLVWriter(path, true);
+                } else if (IClientStream.MODE_RECORD.equals(mode)) {
+                    try {
+                        // delete existing file
+                        if (Files.deleteIfExists(path)) {
+                            log.debug("File deleted");
+                        }
+                        // ensure parent dirs exist
+                        Files.createDirectories(path.getParent());
+                        // create the file
+                        path = Files.createFile(path);
+                    } catch (IOException ioe) {
+                        log.error("File creation error: {}", ioe);
+                    }
+                    if (!Files.isWritable(path)) {
+                        throw new IOException("File is not writable");
+                    }
+                    log.debug("Path: {}\nRead: {} write: {}", path, Files.isReadable(path), Files.isWritable(path));
+                    writer = new FLVWriter(path, false);
+                } else {
+                    try {
+                        // delete existing file since we're not recording nor appending
+                        if (Files.deleteIfExists(path)) {
+                            log.debug("File deleted");
+                        }
+                    } catch (IOException ioe) {
+                        log.error("File creation error: {}", ioe);
+                    }
+                }
+            } else {
+                log.warn("Consumer is uninitialized");
+            }
+            log.debug("Init - complete");
+        }
+    }
+
+    /**
+     * Reset or uninitialize
+     */
+    public void uninit() {
+        if (initialized.get()) {
+            log.debug("Uninit");
+            if (writer != null) {
+                if (writerFuture != null) {
+                    try {
+                        writerFuture.get();
+                    } catch (Exception e) {
+                        log.warn("Exception waiting for write result on uninit", e);
+                    }
+                    if (writerFuture.cancel(false)) {
+                        log.debug("Future completed");
+                    }
+                }
+                writerFuture = null;
+                // clear the queue
+                queue.clear();
+                queue = null;
+                // close the writer
+                writer.close();
+                writer = null;
+            }
+            // close the writer
+            writer.close();
+            writer = null;
+        }
+        // clear file ref
+        path = null;
+        try {
+            destroy();
+        } catch (Exception e) {
+            log.warn("Failed destroy on uninit", e);
+        }
+    }
+
+    /**
+     * Write all the queued items to the writer.
+     */
+    public final void doWrites() {
+        QueuedData[] slice = null;
+        writeLock.lock();
+        try {
+            slice = queue.toArray(new QueuedData[0]);
+            if (queue.removeAll(Arrays.asList(slice))) {
+                log.debug("Queued writes transfered, count: {}", slice.length);
+            }
+        } finally {
+            writeLock.unlock();
+        }
+        // sort
+        Arrays.sort(slice);
+        // write
+        doWrites(slice);
+    }
+
+    /**
+     * Write a slice of the queued items to the writer.
+     * 
+     * @param slice
+     *            set of queued data
+     */
+    public final void doWrites(QueuedData[] slice) {
+        // empty the queue
+        for (QueuedData queued : slice) {
+            int tmpTs = queued.getTimestamp();
+            if (lastWrittenTs <= tmpTs) {
+                if (queued.hasData()) {
+                    // write the data
+                    write(queued);
+                    lastWrittenTs = tmpTs;
+                    // clear the data, because we're done with it
+                    queued.dispose();
+                } else {
+                    if (log.isTraceEnabled()) {
+                        log.trace("Queued data was not available");
+                    }
+                }
+            } else {
+                // clear the data, since its too old
+				log.debug("Current timestamp {} less last written timestamp {}. See in code!", tmpTs, lastWrittenTs);
+				// TODO We should writes all slices may be? Even if they are in wrong order ffmpeg and red5 play such files properly
+                queued.dispose();
+            }
+        }
+        // clear and null-out
+        slice = null;
+    }
+
+    /**
+     * Write incoming data to the file.
+     * 
+     * @param timestamp
+     *            adjusted timestamp
+     * @param msg
+     *            stream data
+     */
+    private final void write(int timestamp, IRTMPEvent msg) {
+        // get data type
+        byte dataType = msg.getDataType();
+        log.debug("Write - timestamp: {} type: {}", timestamp, dataType);
+        // get data bytes
+        IoBuffer data = ((IStreamData<?>) msg).getData();
+        if (data != null) {
+            // if the last message was a reset or we just started, use the header timer
+            if (startTimestamp == -1) {
+                startTimestamp = timestamp;
+                timestamp = 0;
+            } else {
+                timestamp -= startTimestamp;
+            }
+            // create a tag
+            ITag tag = ImmutableTag.build(dataType, timestamp, data, 0);
+            // only allow blank tags if they are of audio type
+            if (tag.getBodySize() > 0 || dataType == ITag.TYPE_AUDIO) {
+                try {
+                    if (timestamp >= 0) {
+                        if (!writer.writeTag(tag)) {
+                            log.warn("Tag was not written");
+                        }
+                    } else {
+                        log.warn("Skipping message with negative timestamp.");
+                    }
+                } catch (IOException e) {
+                    log.error("Error writing tag", e);
+                } finally {
+                    if (data != null) {
+                        data.clear();
+                        data.free();
+                    }
+                }
+            }
+        }
+    }
+
+    /**
+     * Adjust timestamp and write to the file.
+     *
+     * @param queued
+     *            queued data for write
+     */
+    private final void write(byte dataType, int timestamp, ITag tag) {
+        if (tag != null) {
+            // only allow blank tags if they are of audio type
+            if (tag.getBodySize() > 0 || dataType == ITag.TYPE_AUDIO) {
+                try {
+                    if (timestamp >= 0) {
+                        if (!writer.writeTag(tag)) {
+                            log.warn("Tag was not written");
+                        }
+                    } else {
+                        log.warn("Skipping message with negative timestamp");
+                    }
+                } catch (ClosedChannelException cce) {
+                    // the channel we tried to write to is closed, we should not try again on that writer
+                    log.error("The writer is no longer able to write to the file: {} writable: {}", path.getFileName(), path.toFile().canWrite());
+                } catch (IOException e) {
+                    log.warn("Error writing tag", e);
+                    if (e.getCause() instanceof ClosedChannelException) {
+                        // the channel we tried to write to is closed, we should not try again on that writer
+                        log.error("The writer is no longer able to write to the file: {} writable: {}", path.getFileName(), path.toFile().canWrite());
+                    }
+                }
+            }
+        }
+    }
+
+    /**
+     * Sets up the output file path for writing.
+     *
+     * @param name
+     *            output filename to use
+     */
+    public void setupOutputPath(String name) {
+        // get stream filename generator
+        IStreamFilenameGenerator generator = (IStreamFilenameGenerator) ScopeUtils.getScopeService(scope, IStreamFilenameGenerator.class, DefaultStreamFilenameGenerator.class);
+        // generate file path
+        String filePath = generator.generateFilename(scope, name, ".flv", GenerationType.RECORD);
+        this.path = generator.resolvesToAbsolutePath() ? Paths.get(filePath) : Paths.get(System.getProperty("red5.root"), "webapps", scope.getContextPath(), filePath);
+        // if append was requested, ensure the file we want to append exists (append==record)
+        File appendee = getFile();
+        if (IClientStream.MODE_APPEND.equals(mode) && !appendee.exists()) {
+            try {
+                if (appendee.createNewFile()) {
+                    log.debug("New file created for appending");
+                } else {
+                    log.debug("Failure to create new file for appending");
+                }
+            } catch (IOException e) {
+                log.warn("Exception creating replacement file for append", e);
+            }
+        }
+    }
+
+    /**
+     * Sets the scope for this consumer.
+     *
+     * @param scope
+     *            scope
+     */
+    public void setScope(IScope scope) {
+        this.scope = scope;
+    }
+
+    /**
+     * Sets the file we're writing to.
+     *
+     * @param file
+     *            file
+     */
+    public void setFile(File file) {
+        path = file.toPath();
+    }
+
+    /**
+     * Returns the file.
+     *
+     * @return file
+     */
+    public File getFile() {
+        return path.toFile();
+    }
+
+    /**
+     * Sets the threshold for the queue. When the threshold is met a worker is spawned to empty the sorted queue to the writer.
+     *
+     * @param queueThreshold
+     *            number of items to queue before spawning worker
+     */
+    public void setQueueThreshold(int queueThreshold) {
+        this.queueThreshold = queueThreshold;
+    }
+
+    /**
+     * Sets whether or not to use the queue.
+     *
+     * @param delayWrite
+     *            true to use the queue, false if not
+     */
+    @Deprecated
+    public void setDelayWrite(boolean delayWrite) {
+    }
+
+    /**
+     * Whether or not to wait for the first keyframe before processing video frames.
+     *
+     * @param waitForVideoKeyframe
+     */
+    public void setWaitForVideoKeyframe(boolean waitForVideoKeyframe) {
+        log.debug("setWaitForVideoKeyframe: {}", waitForVideoKeyframe);
+        this.waitForVideoKeyframe = waitForVideoKeyframe;
+    }
+
+    /**
+     * Whether or not to use a PriorityBlockingQueue or LinkedBlockingQueue for data queue.
+     *
+     * @param usePriority
+     */
+    public void setUsePriority(boolean usePriority) {
+        this.usePriority = usePriority;
+    }
+
+    /**
+     * Amount of time in milliseconds to wait for an offer to be accepted.
+     *
+     * @param offerTimeout
+     */
+    public void setOfferTimeout(long offerTimeout) {
+        this.offerTimeout = offerTimeout;
+    }
+
+    /**
+     * Sets the recording mode.
+     *
+     * @param mode
+     *            either "record" or "append" depending on the type of action to perform
+     */
+    public void setMode(String mode) {
+        this.mode = mode;
+    }
+
+    public void setAudioDecoderConfiguration(IRTMPEvent audioConfig) {
+        // no-op
+    }
+
+    public void setVideoDecoderConfiguration(IRTMPEvent videoConfig) {
+        // no-op
+    }
+
+    @Override
+    public void destroy() throws Exception {
+        if (executor != null) {
+            executor.shutdown();
+        }
+    }
+
+}