--- conflicted
+++ resolved
@@ -434,120 +434,8 @@
                 writer.close();
                 writer = null;
             }
-<<<<<<< HEAD
-            // close the writer
-            writer.close();
-            writer = null;
-        }
-        // clear file ref
-        file = null;
-        try {
-            destroy();
-        } catch (Exception e) {
-            log.warn("Failed destroy on uninit", e);
-        }
-    }
-
-    /**
-     * Write all the queued items to the writer.
-     */
-    public final void doWrites() {
-        QueuedData[] slice = null;
-        writeLock.lock();
-        try {
-            slice = queue.toArray(new QueuedData[0]);
-            if (queue.removeAll(Arrays.asList(slice))) {
-                log.debug("Queued writes transfered, count: {}", slice.length);
-            }
-        } finally {
-            writeLock.unlock();
-        }
-        // sort
-        Arrays.sort(slice);
-        // write
-        doWrites(slice);
-    }
-
-    /**
-     * Write a slice of the queued items to the writer.
-     * 
-     * @param slice
-     *            set of queued data
-     */
-    public final void doWrites(QueuedData[] slice) {
-        // empty the queue
-        for (QueuedData queued : slice) {
-            int tmpTs = queued.getTimestamp();
-            if (lastWrittenTs <= tmpTs) {
-                if (queued.hasData()) {
-                    // write the data
-                    write(queued);
-                    lastWrittenTs = tmpTs;
-                    // clear the data, because we're done with it
-                    queued.dispose();
-                } else {
-                    if (log.isTraceEnabled()) {
-                        log.trace("Queued data was not available");
-                    }
-                }
-            } else {
-                // clear the data, since its too old
-				log.debug("Current timestamp {} less last written timestamp {}. See in code!", tmpTs, lastWrittenTs);
-				// TODO We should writes all slices may be? Even if they are in wrong order ffmpeg and red5 play such files properly
-                queued.dispose();
-            }
-        }
-        // clear and null-out
-        slice = null;
-    }
-
-    /**
-     * Write incoming data to the file.
-     * 
-     * @param timestamp
-     *            adjusted timestamp
-     * @param msg
-     *            stream data
-     */
-    private final void write(int timestamp, IRTMPEvent msg) {
-        // get data type
-        byte dataType = msg.getDataType();
-        log.debug("Write - timestamp: {} type: {}", timestamp, dataType);
-        // get data bytes
-        IoBuffer data = ((IStreamData<?>) msg).getData();
-        if (data != null) {
-            // if the last message was a reset or we just started, use the header timer
-            if (startTimestamp == -1) {
-                startTimestamp = timestamp;
-                timestamp = 0;
-            } else {
-                timestamp -= startTimestamp;
-            }
-            // create a tag
-            ITag tag = ImmutableTag.build(dataType, timestamp, data, 0);
-            // only allow blank tags if they are of audio type
-            if (tag.getBodySize() > 0 || dataType == ITag.TYPE_AUDIO) {
-                try {
-                    if (timestamp >= 0) {
-                        if (!writer.writeTag(tag)) {
-                            log.warn("Tag was not written");
-                        }
-                    } else {
-                        log.warn("Skipping message with negative timestamp.");
-                    }
-                } catch (IOException e) {
-                    log.error("Error writing tag", e);
-                } finally {
-                    if (data != null) {
-                        data.clear();
-                        data.free();
-                    }
-                }
-            }
-=======
             // clear path ref
             path = null;
->>>>>>> fe794da7
         }
     }
 
@@ -712,4 +600,4 @@
         }
     }
 
-}
+}