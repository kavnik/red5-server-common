/*
 * RED5 Open Source Flash Server - https://github.com/Red5/
 * 
 * Copyright 2006-2016 by respective authors (see below). All rights reserved.
 * 
 * Licensed under the Apache License, Version 2.0 (the "License");
 * you may not use this file except in compliance with the License.
 * You may obtain a copy of the License at
 * 
 * http://www.apache.org/licenses/LICENSE-2.0
 * 
 * Unless required by applicable law or agreed to in writing, software
 * distributed under the License is distributed on an "AS IS" BASIS,
 * WITHOUT WARRANTIES OR CONDITIONS OF ANY KIND, either express or implied.
 * See the License for the specific language governing permissions and
 * limitations under the License.
 */

package org.red5.server.stream;

import org.red5.server.stream.message.RTMPMessage;

/**
 * Interface for classes that implement logic to drop frames.
 * 
 * @author The Red5 Project
 * @author Joachim Bauch (jojo@struktur.de)
 */
public interface IFrameDropper {

    /** Send keyframes, interframes and disposable interframes. */
    public static final int SEND_ALL = 0;

    /** Send keyframes and interframes. */
    public static final int SEND_INTERFRAMES = 1;

    /** Send keyframes only. */
    public static final int SEND_KEYFRAMES = 2;

    /** Send keyframes only and switch to SEND_INTERFRAMES later. */
    public static final int SEND_KEYFRAMES_CHECK = 3;

<<<<<<< HEAD
    /** Send buffered keyframe only. */
    public static final int SEND_BUFFERED_KEYFRAME = 4;

    /** Send buffered interframes only. */
    public static final int SEND_BUFFERED_INTERFRAMES = 5;

	/**
	 * Checks if a message may be sent to the subscriber.
	 * 
	 * @param message
	 * 			the message to check
	 * @param pending
	 * 			the number of pending messages
	 * @return <pre>true</pre> if the packet may be sent, otherwise
	 *         <pre>false</pre>
	 */
	boolean canSendPacket(RTMPMessage message, long pending);
=======
    /**
     * Checks if a message may be sent to the subscriber.
     * 
     * @param message
     *            the message to check
     * @param pending
     *            the number of pending messages
     * @return <pre>
     * true
     * </pre>
     * 
     *         if the packet may be sent, otherwise
     * 
     *         <pre>
     * false
     * </pre>
     */
    boolean canSendPacket(RTMPMessage message, long pending);
>>>>>>> 53cb5f72

    /**
     * Notify that a packet has been dropped.
     * 
     * @param message
     *            the message that was dropped
     */
    void dropPacket(RTMPMessage message);

    /**
     * Notify that a message has been sent.
     * 
     * @param message
     *            the message that was sent
     */
    void sendPacket(RTMPMessage message);

<<<<<<< HEAD
	/**
	 * Notify that a message has been skipped.
	 *
	 * @param message
	 * 			the message that was skipped
	 */
	void skipPacket(RTMPMessage message);

	/** Reset the frame dropper. */
	void reset();
=======
    /** Reset the frame dropper. */
    void reset();
>>>>>>> 53cb5f72

    /**
     * Reset the frame dropper to a given state.
     * 
     * @param state
     *            the state to reset the frame dropper to
     */
    void reset(int state);

    /**
	 * Gets frame dropper current state.
	 *
	 * @return current state.
	 */
    int getState();

	/**
	 * Gets index of current sending buffered interframe
	 *
	 * @return index of current sending buffered interframe
	 */
	int getBufferedInterframeIdx();

	/**
	 * Gets and increments index of current sending interbuffered frame
	 *
	 * @return index of current sending buffered interframe
	 */
    int getAndIncrementBufferedInterframeIdx();

	/**
	 * Gets duration of time when frames was dropped.
	 *
	 * @return duration in milliseconds.
	 */
	int getDroppedGapDuration();

	/**
	 * Gets timestamp of last dropped frame
	 *
	 * @return timestamp.
	 */
    int getLastDropTimestamp();

	/**
	 * Update timestamp of last dropped frame
	 *
	 * @param timestamp timestamp
	 */
    void updateLastDropTimestamp(int timestamp);

	/**
	 * Checks whether there are dropped frames
	 * 
	 * @return
	 */
    boolean hasDroppedPackets();

}
<|MERGE_RESOLUTION|>--- conflicted
+++ resolved
@@ -1,171 +1,145 @@
-/*
- * RED5 Open Source Flash Server - https://github.com/Red5/
- * 
- * Copyright 2006-2016 by respective authors (see below). All rights reserved.
- * 
- * Licensed under the Apache License, Version 2.0 (the "License");
- * you may not use this file except in compliance with the License.
- * You may obtain a copy of the License at
- * 
- * http://www.apache.org/licenses/LICENSE-2.0
- * 
- * Unless required by applicable law or agreed to in writing, software
- * distributed under the License is distributed on an "AS IS" BASIS,
- * WITHOUT WARRANTIES OR CONDITIONS OF ANY KIND, either express or implied.
- * See the License for the specific language governing permissions and
- * limitations under the License.
- */
-
-package org.red5.server.stream;
-
-import org.red5.server.stream.message.RTMPMessage;
-
-/**
- * Interface for classes that implement logic to drop frames.
- * 
- * @author The Red5 Project
- * @author Joachim Bauch (jojo@struktur.de)
- */
-public interface IFrameDropper {
-
-    /** Send keyframes, interframes and disposable interframes. */
-    public static final int SEND_ALL = 0;
-
-    /** Send keyframes and interframes. */
-    public static final int SEND_INTERFRAMES = 1;
-
-    /** Send keyframes only. */
-    public static final int SEND_KEYFRAMES = 2;
-
-    /** Send keyframes only and switch to SEND_INTERFRAMES later. */
-    public static final int SEND_KEYFRAMES_CHECK = 3;
-
-<<<<<<< HEAD
-    /** Send buffered keyframe only. */
-    public static final int SEND_BUFFERED_KEYFRAME = 4;
-
-    /** Send buffered interframes only. */
-    public static final int SEND_BUFFERED_INTERFRAMES = 5;
-
-	/**
-	 * Checks if a message may be sent to the subscriber.
-	 * 
-	 * @param message
-	 * 			the message to check
-	 * @param pending
-	 * 			the number of pending messages
-	 * @return <pre>true</pre> if the packet may be sent, otherwise
-	 *         <pre>false</pre>
-	 */
-	boolean canSendPacket(RTMPMessage message, long pending);
-=======
-    /**
-     * Checks if a message may be sent to the subscriber.
-     * 
-     * @param message
-     *            the message to check
-     * @param pending
-     *            the number of pending messages
-     * @return <pre>
-     * true
-     * </pre>
-     * 
-     *         if the packet may be sent, otherwise
-     * 
-     *         <pre>
-     * false
-     * </pre>
-     */
-    boolean canSendPacket(RTMPMessage message, long pending);
->>>>>>> 53cb5f72
-
-    /**
-     * Notify that a packet has been dropped.
-     * 
-     * @param message
-     *            the message that was dropped
-     */
-    void dropPacket(RTMPMessage message);
-
-    /**
-     * Notify that a message has been sent.
-     * 
-     * @param message
-     *            the message that was sent
-     */
-    void sendPacket(RTMPMessage message);
-
-<<<<<<< HEAD
-	/**
-	 * Notify that a message has been skipped.
-	 *
-	 * @param message
-	 * 			the message that was skipped
-	 */
-	void skipPacket(RTMPMessage message);
-
-	/** Reset the frame dropper. */
-	void reset();
-=======
-    /** Reset the frame dropper. */
-    void reset();
->>>>>>> 53cb5f72
-
-    /**
-     * Reset the frame dropper to a given state.
-     * 
-     * @param state
-     *            the state to reset the frame dropper to
-     */
-    void reset(int state);
-
-    /**
-	 * Gets frame dropper current state.
-	 *
-	 * @return current state.
-	 */
-    int getState();
-
-	/**
-	 * Gets index of current sending buffered interframe
-	 *
-	 * @return index of current sending buffered interframe
-	 */
-	int getBufferedInterframeIdx();
-
-	/**
-	 * Gets and increments index of current sending interbuffered frame
-	 *
-	 * @return index of current sending buffered interframe
-	 */
-    int getAndIncrementBufferedInterframeIdx();
-
-	/**
-	 * Gets duration of time when frames was dropped.
-	 *
-	 * @return duration in milliseconds.
-	 */
-	int getDroppedGapDuration();
-
-	/**
-	 * Gets timestamp of last dropped frame
-	 *
-	 * @return timestamp.
-	 */
-    int getLastDropTimestamp();
-
-	/**
-	 * Update timestamp of last dropped frame
-	 *
-	 * @param timestamp timestamp
-	 */
-    void updateLastDropTimestamp(int timestamp);
-
-	/**
-	 * Checks whether there are dropped frames
-	 * 
-	 * @return
-	 */
-    boolean hasDroppedPackets();
-
-}
+/*
+ * RED5 Open Source Flash Server - https://github.com/Red5/
+ * 
+ * Copyright 2006-2016 by respective authors (see below). All rights reserved.
+ * 
+ * Licensed under the Apache License, Version 2.0 (the "License");
+ * you may not use this file except in compliance with the License.
+ * You may obtain a copy of the License at
+ * 
+ * http://www.apache.org/licenses/LICENSE-2.0
+ * 
+ * Unless required by applicable law or agreed to in writing, software
+ * distributed under the License is distributed on an "AS IS" BASIS,
+ * WITHOUT WARRANTIES OR CONDITIONS OF ANY KIND, either express or implied.
+ * See the License for the specific language governing permissions and
+ * limitations under the License.
+ */
+
+package org.red5.server.stream;
+
+import org.red5.server.stream.message.RTMPMessage;
+
+/**
+ * Interface for classes that implement logic to drop frames.
+ * 
+ * @author The Red5 Project
+ * @author Joachim Bauch (jojo@struktur.de)
+ */
+public interface IFrameDropper {
+
+    /** Send keyframes, interframes and disposable interframes. */
+    public static final int SEND_ALL = 0;
+
+    /** Send keyframes and interframes. */
+    public static final int SEND_INTERFRAMES = 1;
+
+    /** Send keyframes only. */
+    public static final int SEND_KEYFRAMES = 2;
+
+    /** Send keyframes only and switch to SEND_INTERFRAMES later. */
+    public static final int SEND_KEYFRAMES_CHECK = 3;
+
+    /** Send buffered keyframe only. */
+    public static final int SEND_BUFFERED_KEYFRAME = 4;
+
+    /** Send buffered interframes only. */
+    public static final int SEND_BUFFERED_INTERFRAMES = 5;
+
+	/**
+	 * Checks if a message may be sent to the subscriber.
+	 * 
+	 * @param message
+	 * 			the message to check
+	 * @param pending
+	 * 			the number of pending messages
+	 * @return <pre>true</pre> if the packet may be sent, otherwise
+	 *         <pre>false</pre>
+	 */
+	boolean canSendPacket(RTMPMessage message, long pending);
+
+    /**
+     * Notify that a packet has been dropped.
+     * 
+     * @param message
+     *            the message that was dropped
+     */
+    void dropPacket(RTMPMessage message);
+
+    /**
+     * Notify that a message has been sent.
+     * 
+     * @param message
+     *            the message that was sent
+     */
+    void sendPacket(RTMPMessage message);
+
+	/**
+	 * Notify that a message has been skipped.
+	 *
+	 * @param message
+	 * 			the message that was skipped
+	 */
+	void skipPacket(RTMPMessage message);
+
+	/** Reset the frame dropper. */
+	void reset();
+
+    /**
+     * Reset the frame dropper to a given state.
+     * 
+     * @param state
+     *            the state to reset the frame dropper to
+     */
+    void reset(int state);
+
+    /**
+	 * Gets frame dropper current state.
+	 *
+	 * @return current state.
+	 */
+    int getState();
+
+	/**
+	 * Gets index of current sending buffered interframe
+	 *
+	 * @return index of current sending buffered interframe
+	 */
+	int getBufferedInterframeIdx();
+
+	/**
+	 * Gets and increments index of current sending interbuffered frame
+	 *
+	 * @return index of current sending buffered interframe
+	 */
+    int getAndIncrementBufferedInterframeIdx();
+
+	/**
+	 * Gets duration of time when frames was dropped.
+	 *
+	 * @return duration in milliseconds.
+	 */
+	int getDroppedGapDuration();
+
+	/**
+	 * Gets timestamp of last dropped frame
+	 *
+	 * @return timestamp.
+	 */
+    int getLastDropTimestamp();
+
+	/**
+	 * Update timestamp of last dropped frame
+	 *
+	 * @param timestamp timestamp
+	 */
+    void updateLastDropTimestamp(int timestamp);
+
+	/**
+	 * Checks whether there are dropped frames
+	 * 
+	 * @return
+	 */
+    boolean hasDroppedPackets();
+
+}