/*
 * RED5 Open Source Media Server - https://github.com/Red5/
 * 
 * Copyright 2006-2016 by respective authors (see below). All rights reserved.
 * 
 * Licensed under the Apache License, Version 2.0 (the "License");
 * you may not use this file except in compliance with the License.
 * You may obtain a copy of the License at
 * 
 * http://www.apache.org/licenses/LICENSE-2.0
 * 
 * Unless required by applicable law or agreed to in writing, software
 * distributed under the License is distributed on an "AS IS" BASIS,
 * WITHOUT WARRANTIES OR CONDITIONS OF ANY KIND, either express or implied.
 * See the License for the specific language governing permissions and
 * limitations under the License.
 */

package org.red5.server.net.rtmp;

import java.beans.ConstructorProperties;
import java.lang.management.ManagementFactory;
import java.net.InetSocketAddress;
import java.net.SocketAddress;
import java.util.ArrayList;
import java.util.Collections;
import java.util.concurrent.Executors;
import java.util.concurrent.ScheduledExecutorService;
import java.util.concurrent.Semaphore;
import java.util.concurrent.TimeUnit;
import java.util.concurrent.atomic.AtomicBoolean;

import javax.management.MBeanServer;
import javax.management.ObjectName;
import javax.management.StandardMBean;

import org.apache.mina.core.buffer.IoBuffer;
import org.apache.mina.core.future.CloseFuture;
import org.apache.mina.core.future.IoFutureListener;
import org.apache.mina.core.service.IoProcessor;
import org.apache.mina.core.session.IoSession;
<<<<<<< HEAD
import org.apache.mina.core.write.WriteRequestQueue;
=======
import org.red5.server.api.IConnection;
>>>>>>> ae99500d
import org.red5.server.api.scope.IScope;
import org.red5.server.jmx.mxbeans.RTMPMinaConnectionMXBean;
import org.red5.server.net.rtmp.codec.RTMP;
import org.red5.server.net.rtmp.event.ClientBW;
import org.red5.server.net.rtmp.event.ServerBW;
import org.red5.server.net.rtmp.message.Packet;
import org.slf4j.Logger;
import org.slf4j.LoggerFactory;
import org.springframework.jmx.export.annotation.ManagedResource;
import org.springframework.scheduling.concurrent.ThreadPoolTaskExecutor;

/**
 * Represents an RTMP connection using Mina.
 * 
 * @see "http://mina.apache.org/report/trunk/apidocs/org/apache/mina/core/session/IoSession.html"
 * 
 * @author Paul Gregoire
 */
@ManagedResource
public class RTMPMinaConnection extends RTMPConnection implements RTMPMinaConnectionMXBean {

    protected static Logger log = LoggerFactory.getLogger(RTMPMinaConnection.class);

    /**
     * Closing flag
     */
    private final AtomicBoolean closing = new AtomicBoolean(false);

    /**
     * MINA I/O session, connection between two end points
     */
    private transient IoSession ioSession;

    /**
     * MBean object name used for de/registration purposes.
     */
    private ObjectName oName;

    protected int defaultServerBandwidth = 10000000;

    protected int defaultClientBandwidth = 10000000;

    protected boolean bandwidthDetection = true;

    protected static final ScheduledExecutorService closeSheduleExecutor = Executors.newScheduledThreadPool(32);

    /** Constructs a new RTMPMinaConnection. */
    @ConstructorProperties(value = { "persistent" })
    public RTMPMinaConnection() {
        super(IConnection.Type.PERSISTENT.name().toLowerCase());
    }

    @SuppressWarnings("cast")
    @Override
    public boolean connect(IScope newScope, Object[] params) {
        log.debug("Connect scope: {}", newScope);
        boolean success = super.connect(newScope, params);
        if (success) {
            final Channel two = getChannel(2);
            // tell the flash player how fast we want data and how fast we shall send it
            two.write(new ServerBW(defaultServerBandwidth));
            // second param is the limit type (0=hard,1=soft,2=dynamic)
            two.write(new ClientBW(defaultClientBandwidth, (byte) limitType));
            // if the client is null for some reason, skip the jmx registration
            if (client != null) {
                // perform bandwidth detection
                if (bandwidthDetection && !client.isBandwidthChecked()) {
                    client.checkBandwidth();
                }
            } else {
                log.warn("Client was null");
            }
            registerJMX();
        } else {
            log.debug("Connect failed");
        }
        return success;
    }

    /** {@inheritDoc} */
    @Override
    public void close() {
        if (closing.compareAndSet(false, true)) {
            super.close();
            log.debug("IO Session closing: {}", (ioSession != null ? ioSession.isClosing() : null));
            if (ioSession != null && !ioSession.isClosing()) {
                    // set a ref to ourself so that the handler can be notified when close future is done
                final RTMPMinaConnection self = this;
                // close now, no flushing, no waiting
                final CloseFuture future = ioSession.closeNow();
                log.debug("Connection close future: {}", future);
                IoFutureListener<CloseFuture> listener = new IoFutureListener<CloseFuture>() {
                    public void operationComplete(CloseFuture future) {
                        // now connection should be closed
                        log.debug("Close operation completed {}: {}", sessionId, future.isClosed());
                        future.removeListener(this);
                        if (future.isClosed()) {
                            log.info("Connection is closed: {}", getSessionId());
                            if (log.isTraceEnabled()) {
                                log.trace("Session id - local: {} session: {}", getSessionId(), sessionId);
                            }
                            handler.connectionClosed(self);
                            ioSession.removeAttribute(RTMPConnection.RTMP_SESSION_ID);
                        } else {
                            log.debug("Connection is not yet closed");
                        }
                        for (Object key : ioSession.getAttributeKeys()) {
                            Object obj = ioSession.getAttribute(key);
                            log.debug("{}: {}", key, obj);
                            if (obj != null) {
                                if (log.isTraceEnabled()) {
                                    log.trace("Attribute: {}", obj.getClass().getName());
                                }
                                if (obj instanceof IoProcessor) {
                                    log.debug("Flushing session in processor");
                                    ((IoProcessor) obj).flush(ioSession);
                                    log.debug("Removing session from processor");
                                    ((IoProcessor) obj).remove(ioSession);
                                } else if (obj instanceof IoBuffer) {
                                    log.debug("Clearing session buffer");
                                    ((IoBuffer) obj).clear();
                                    ((IoBuffer) obj).free();
                                }
                            }
                        }
                    }
                };
                future.addListener(listener);
                closeSheduleExecutor.schedule(new CheckCloseFutureJob(future, listener, ioSession), 60, TimeUnit.SECONDS);
            }
            log.debug("Connection state: {}", getState());
            if (getStateCode() != RTMP.STATE_DISCONNECTED) {
                handler.connectionClosed(this);
            }
            // de-register with JMX
            unregisterJMX();
        } else if (log.isDebugEnabled()) {
            log.debug("Close has already been called");
        }
    }

    /**
     * Return MINA I/O session.
     * 
     * @return MINA O/I session, connection between two end-points
     */
    @Override
    public IoSession getIoSession() {
        return ioSession;
    }

    /**
     * @return the defaultServerBandwidth
     */
    public int getDefaultServerBandwidth() {
        return defaultServerBandwidth;
    }

    /**
     * @param defaultServerBandwidth
     *            the defaultServerBandwidth to set
     */
    public void setDefaultServerBandwidth(int defaultServerBandwidth) {
        this.defaultServerBandwidth = defaultServerBandwidth;
    }

    /**
     * @return the defaultClientBandwidth
     */
    public int getDefaultClientBandwidth() {
        return defaultClientBandwidth;
    }

    /**
     * @param defaultClientBandwidth
     *            the defaultClientBandwidth to set
     */
    public void setDefaultClientBandwidth(int defaultClientBandwidth) {
        this.defaultClientBandwidth = defaultClientBandwidth;
    }

    /**
     * @return the limitType
     */
    public int getLimitType() {
        return limitType;
    }

    /**
     * @param limitType
     *            the limitType to set
     */
    public void setLimitType(int limitType) {
        this.limitType = limitType;
    }

    @Override
    public void setExecutor(ThreadPoolTaskExecutor executor) {
        this.executor = executor;
    }

    /**
     * @return the bandwidthDetection
     */
    public boolean isBandwidthDetection() {
        return bandwidthDetection;
    }

    /**
     * @param bandwidthDetection
     *            the bandwidthDetection to set
     */
    public void setBandwidthDetection(boolean bandwidthDetection) {
        this.bandwidthDetection = bandwidthDetection;
    }

    /** {@inheritDoc} */
    @Override
    public boolean isReaderIdle() {
        if (ioSession != null) {
            return ioSession.isReaderIdle();
        }
        return true;
    }

    /** {@inheritDoc} */
    @Override
    public boolean isWriterIdle() {
        if (ioSession != null) {
            return ioSession.isWriterIdle();
        }
        return true;
    }

    /** {@inheritDoc} */
    @Override
    public long getPendingMessages() {
        if (ioSession != null) {
            return ioSession.getScheduledWriteMessages();
        }
        return 0;
    }

    /** {@inheritDoc} */
    @Override
    public long getReadBytes() {
        if (ioSession != null) {
            return ioSession.getReadBytes();
        }
        return 0;
    }

    /** {@inheritDoc} */
    @Override
    public long getWrittenBytes() {
        if (ioSession != null) {
            return ioSession.getWrittenBytes();
        }
        return 0;
    }

    public void invokeMethod(String method) {
        invoke(method);
    }

    /** {@inheritDoc} */
    @Override
    public boolean isConnected() {
        if (log.isTraceEnabled()) {
            log.trace("Connected: {}", (ioSession != null && ioSession.isConnected()));
        }
        // XXX Paul: not sure isClosing is actually working as we expect here
        return super.isConnected() && (ioSession != null && ioSession.isConnected());
    }

    /** {@inheritDoc} */
    @Override
    public boolean isIdle() {
        if (ioSession != null) {
            if (log.isDebugEnabled()) {
                log.debug("Connection idle - read: {} write: {}", ioSession.isReaderIdle(), ioSession.isWriterIdle());
            }
            return super.isIdle() && ioSession.isBothIdle();
        }
        return super.isIdle();
    }

    /** {@inheritDoc} */
    @Override
    protected void onInactive() {
                close();
    }

    /**
     * Setter for MINA I/O session (connection).
     * 
     * @param protocolSession
     *            Protocol session
     */
    public void setIoSession(IoSession protocolSession) {
        SocketAddress remote = protocolSession.getRemoteAddress();
        if (remote instanceof InetSocketAddress) {
            remoteAddress = ((InetSocketAddress) remote).getAddress().getHostAddress();
            remotePort = ((InetSocketAddress) remote).getPort();
        } else {
            remoteAddress = remote.toString();
            remotePort = -1;
        }
        remoteAddresses = new ArrayList<String>(1);
        remoteAddresses.add(remoteAddress);
        remoteAddresses = Collections.unmodifiableList(remoteAddresses);
        this.ioSession = protocolSession;
        if (log.isTraceEnabled()) {
            log.trace("setIoSession conn: {}", this);
        }
    }

    /** {@inheritDoc} */
    @Override
    public void write(Packet out) {
        if (ioSession != null) {
            final Semaphore lock = getLock();
            if (log.isTraceEnabled()) {
                log.trace("Write lock wait count: {} closed: {}", lock.getQueueLength(), isClosed());
            }
            while (!isClosed()) {
                boolean acquired = false;
                try {
                    acquired = lock.tryAcquire(10, TimeUnit.MILLISECONDS);
                    if (acquired) {
                        if (log.isTraceEnabled()) {
                            log.trace("Writing message");
                        }
                        writingMessage(out);
                        ioSession.write(out);
                        break;
                    }
                } catch (InterruptedException e) {
                    log.warn("Interrupted while waiting for write lock. State: {}", RTMP.states[state.getState()], e);
                    if (log.isInfoEnabled()) {
                        // further debugging to assist with possible connection problems
                        log.info("Session id: {} in queue size: {} pending msgs: {} last ping/pong: {}", getSessionId(), currentQueueSize(), getPendingMessages(), getLastPingSentAndLastPongReceivedInterval());
                        log.info("Available permits - decoder: {} encoder: {}", decoderLock.availablePermits(), encoderLock.availablePermits());
                    }
                    String exMsg = e.getMessage();
                    // if the exception cause is null break out of here to prevent looping until closed
                    if (exMsg == null || exMsg.indexOf("null") >= 0) {
                        log.debug("Exception writing to connection: {}", this);
                        break;
                    }
                } finally {
                    if (acquired) {
                        lock.release();
                    }
                }
            }
        }
    }

    /** {@inheritDoc} */
    @Override
    public void writeRaw(IoBuffer out) {
        if (ioSession != null) {
            final Semaphore lock = getLock();
            while (!isClosed()) {
                boolean acquired = false;
                try {
                    acquired = lock.tryAcquire(10, TimeUnit.MILLISECONDS);
                    if (acquired) {
                        if (log.isTraceEnabled()) {
                            log.trace("Writing raw message");
                        }
                        ioSession.write(out);
                        break;
                    }
                } catch (InterruptedException e) {
                    log.warn("Interrupted while waiting for write lock (writeRaw). State: {}", RTMP.states[state.getState()], e);
                    String exMsg = e.getMessage();
                    // if the exception cause is null break out of here to prevent looping until closed
                    if (exMsg == null || exMsg.indexOf("null") >= 0) {
                        log.debug("Exception writing to connection: {}", this);
                        break;
                    }
                } finally {
                    if (acquired) {
                        lock.release();
                    }
                }
            }
        }
    }

    protected void registerJMX() {
        // register with jmx
        MBeanServer mbs = ManagementFactory.getPlatformMBeanServer();
        try {
            String cName = this.getClass().getName();
            if (cName.indexOf('.') != -1) {
                cName = cName.substring(cName.lastIndexOf('.')).replaceFirst("[\\.]", "");
            }
            String hostStr = host;
            int port = 1935;
            if (host != null && host.indexOf(":") > -1) {
                String[] arr = host.split(":");
                hostStr = arr[0];
                port = Integer.parseInt(arr[1]);
            }
            // Create a new mbean for this instance
            oName = new ObjectName(String.format("org.red5.server:type=%s,connectionType=%s,host=%s,port=%d,clientId=%s", cName, type, hostStr, port, client.getId()));
            if (!mbs.isRegistered(oName)) {
                mbs.registerMBean(new StandardMBean(this, RTMPMinaConnectionMXBean.class, true), oName);
            } else {
                log.debug("Connection is already registered in JMX");
            }
        } catch (Exception e) {
            log.warn("Error on jmx registration", e);
        }
    }

    protected void unregisterJMX() {
        MBeanServer mbs = ManagementFactory.getPlatformMBeanServer();
        if (oName != null && mbs.isRegistered(oName)) {
            try {
                mbs.unregisterMBean(oName);
            } catch (Exception e) {
                log.warn("Exception unregistering: {}", oName, e);
            }
            oName = null;
        }
    }

    private class CheckCloseFutureJob implements Runnable
    {
        private CloseFuture future;
        private IoFutureListener<CloseFuture> listener;
        private IoSession session;

        public CheckCloseFutureJob(CloseFuture future, IoFutureListener<CloseFuture> listener, IoSession session) {
            this.future = future;
            this.listener = listener;
            this.session = session;
        }
        @Override
        public void run()
        {
            log.trace("Check session: {}", session);
            if (session.isActive()) {
                log.warn("session is Active: {}", session);
                session.closeNow();
            }
            log.trace("Check future: {}, listener: {}", future, listener);
            if (future != null && listener != null) {
                future.removeListener(listener);
                listener = null;
                future.setClosed();
                future = null;
            }
        }
    }
}
<|MERGE_RESOLUTION|>--- conflicted
+++ resolved
@@ -1,506 +1,503 @@
-/*
- * RED5 Open Source Media Server - https://github.com/Red5/
- * 
- * Copyright 2006-2016 by respective authors (see below). All rights reserved.
- * 
- * Licensed under the Apache License, Version 2.0 (the "License");
- * you may not use this file except in compliance with the License.
- * You may obtain a copy of the License at
- * 
- * http://www.apache.org/licenses/LICENSE-2.0
- * 
- * Unless required by applicable law or agreed to in writing, software
- * distributed under the License is distributed on an "AS IS" BASIS,
- * WITHOUT WARRANTIES OR CONDITIONS OF ANY KIND, either express or implied.
- * See the License for the specific language governing permissions and
- * limitations under the License.
- */
-
-package org.red5.server.net.rtmp;
-
-import java.beans.ConstructorProperties;
-import java.lang.management.ManagementFactory;
-import java.net.InetSocketAddress;
-import java.net.SocketAddress;
-import java.util.ArrayList;
-import java.util.Collections;
-import java.util.concurrent.Executors;
-import java.util.concurrent.ScheduledExecutorService;
-import java.util.concurrent.Semaphore;
-import java.util.concurrent.TimeUnit;
-import java.util.concurrent.atomic.AtomicBoolean;
-
-import javax.management.MBeanServer;
-import javax.management.ObjectName;
-import javax.management.StandardMBean;
-
-import org.apache.mina.core.buffer.IoBuffer;
-import org.apache.mina.core.future.CloseFuture;
-import org.apache.mina.core.future.IoFutureListener;
-import org.apache.mina.core.service.IoProcessor;
-import org.apache.mina.core.session.IoSession;
-<<<<<<< HEAD
-import org.apache.mina.core.write.WriteRequestQueue;
-=======
-import org.red5.server.api.IConnection;
->>>>>>> ae99500d
-import org.red5.server.api.scope.IScope;
-import org.red5.server.jmx.mxbeans.RTMPMinaConnectionMXBean;
-import org.red5.server.net.rtmp.codec.RTMP;
-import org.red5.server.net.rtmp.event.ClientBW;
-import org.red5.server.net.rtmp.event.ServerBW;
-import org.red5.server.net.rtmp.message.Packet;
-import org.slf4j.Logger;
-import org.slf4j.LoggerFactory;
-import org.springframework.jmx.export.annotation.ManagedResource;
-import org.springframework.scheduling.concurrent.ThreadPoolTaskExecutor;
-
-/**
- * Represents an RTMP connection using Mina.
- * 
- * @see "http://mina.apache.org/report/trunk/apidocs/org/apache/mina/core/session/IoSession.html"
- * 
- * @author Paul Gregoire
- */
-@ManagedResource
-public class RTMPMinaConnection extends RTMPConnection implements RTMPMinaConnectionMXBean {
-
-    protected static Logger log = LoggerFactory.getLogger(RTMPMinaConnection.class);
-
-    /**
-     * Closing flag
-     */
-    private final AtomicBoolean closing = new AtomicBoolean(false);
-
-    /**
-     * MINA I/O session, connection between two end points
-     */
-    private transient IoSession ioSession;
-
-    /**
-     * MBean object name used for de/registration purposes.
-     */
-    private ObjectName oName;
-
-    protected int defaultServerBandwidth = 10000000;
-
-    protected int defaultClientBandwidth = 10000000;
-
-    protected boolean bandwidthDetection = true;
-
-    protected static final ScheduledExecutorService closeSheduleExecutor = Executors.newScheduledThreadPool(32);
-
-    /** Constructs a new RTMPMinaConnection. */
-    @ConstructorProperties(value = { "persistent" })
-    public RTMPMinaConnection() {
-        super(IConnection.Type.PERSISTENT.name().toLowerCase());
-    }
-
-    @SuppressWarnings("cast")
-    @Override
-    public boolean connect(IScope newScope, Object[] params) {
-        log.debug("Connect scope: {}", newScope);
-        boolean success = super.connect(newScope, params);
-        if (success) {
-            final Channel two = getChannel(2);
-            // tell the flash player how fast we want data and how fast we shall send it
-            two.write(new ServerBW(defaultServerBandwidth));
-            // second param is the limit type (0=hard,1=soft,2=dynamic)
-            two.write(new ClientBW(defaultClientBandwidth, (byte) limitType));
-            // if the client is null for some reason, skip the jmx registration
-            if (client != null) {
-                // perform bandwidth detection
-                if (bandwidthDetection && !client.isBandwidthChecked()) {
-                    client.checkBandwidth();
-                }
-            } else {
-                log.warn("Client was null");
-            }
-            registerJMX();
-        } else {
-            log.debug("Connect failed");
-        }
-        return success;
-    }
-
-    /** {@inheritDoc} */
-    @Override
-    public void close() {
-        if (closing.compareAndSet(false, true)) {
-            super.close();
-            log.debug("IO Session closing: {}", (ioSession != null ? ioSession.isClosing() : null));
-            if (ioSession != null && !ioSession.isClosing()) {
-                    // set a ref to ourself so that the handler can be notified when close future is done
-                final RTMPMinaConnection self = this;
-                // close now, no flushing, no waiting
-                final CloseFuture future = ioSession.closeNow();
-                log.debug("Connection close future: {}", future);
-                IoFutureListener<CloseFuture> listener = new IoFutureListener<CloseFuture>() {
-                    public void operationComplete(CloseFuture future) {
-                        // now connection should be closed
-                        log.debug("Close operation completed {}: {}", sessionId, future.isClosed());
-                        future.removeListener(this);
-                        if (future.isClosed()) {
-                            log.info("Connection is closed: {}", getSessionId());
-                            if (log.isTraceEnabled()) {
-                                log.trace("Session id - local: {} session: {}", getSessionId(), sessionId);
-                            }
-                            handler.connectionClosed(self);
-                            ioSession.removeAttribute(RTMPConnection.RTMP_SESSION_ID);
-                        } else {
-                            log.debug("Connection is not yet closed");
-                        }
-                        for (Object key : ioSession.getAttributeKeys()) {
-                            Object obj = ioSession.getAttribute(key);
-                            log.debug("{}: {}", key, obj);
-                            if (obj != null) {
-                                if (log.isTraceEnabled()) {
-                                    log.trace("Attribute: {}", obj.getClass().getName());
-                                }
-                                if (obj instanceof IoProcessor) {
-                                    log.debug("Flushing session in processor");
-                                    ((IoProcessor) obj).flush(ioSession);
-                                    log.debug("Removing session from processor");
-                                    ((IoProcessor) obj).remove(ioSession);
-                                } else if (obj instanceof IoBuffer) {
-                                    log.debug("Clearing session buffer");
-                                    ((IoBuffer) obj).clear();
-                                    ((IoBuffer) obj).free();
-                                }
-                            }
-                        }
-                    }
-                };
-                future.addListener(listener);
-                closeSheduleExecutor.schedule(new CheckCloseFutureJob(future, listener, ioSession), 60, TimeUnit.SECONDS);
-            }
-            log.debug("Connection state: {}", getState());
-            if (getStateCode() != RTMP.STATE_DISCONNECTED) {
-                handler.connectionClosed(this);
-            }
-            // de-register with JMX
-            unregisterJMX();
-        } else if (log.isDebugEnabled()) {
-            log.debug("Close has already been called");
-        }
-    }
-
-    /**
-     * Return MINA I/O session.
-     * 
-     * @return MINA O/I session, connection between two end-points
-     */
-    @Override
-    public IoSession getIoSession() {
-        return ioSession;
-    }
-
-    /**
-     * @return the defaultServerBandwidth
-     */
-    public int getDefaultServerBandwidth() {
-        return defaultServerBandwidth;
-    }
-
-    /**
-     * @param defaultServerBandwidth
-     *            the defaultServerBandwidth to set
-     */
-    public void setDefaultServerBandwidth(int defaultServerBandwidth) {
-        this.defaultServerBandwidth = defaultServerBandwidth;
-    }
-
-    /**
-     * @return the defaultClientBandwidth
-     */
-    public int getDefaultClientBandwidth() {
-        return defaultClientBandwidth;
-    }
-
-    /**
-     * @param defaultClientBandwidth
-     *            the defaultClientBandwidth to set
-     */
-    public void setDefaultClientBandwidth(int defaultClientBandwidth) {
-        this.defaultClientBandwidth = defaultClientBandwidth;
-    }
-
-    /**
-     * @return the limitType
-     */
-    public int getLimitType() {
-        return limitType;
-    }
-
-    /**
-     * @param limitType
-     *            the limitType to set
-     */
-    public void setLimitType(int limitType) {
-        this.limitType = limitType;
-    }
-
-    @Override
-    public void setExecutor(ThreadPoolTaskExecutor executor) {
-        this.executor = executor;
-    }
-
-    /**
-     * @return the bandwidthDetection
-     */
-    public boolean isBandwidthDetection() {
-        return bandwidthDetection;
-    }
-
-    /**
-     * @param bandwidthDetection
-     *            the bandwidthDetection to set
-     */
-    public void setBandwidthDetection(boolean bandwidthDetection) {
-        this.bandwidthDetection = bandwidthDetection;
-    }
-
-    /** {@inheritDoc} */
-    @Override
-    public boolean isReaderIdle() {
-        if (ioSession != null) {
-            return ioSession.isReaderIdle();
-        }
-        return true;
-    }
-
-    /** {@inheritDoc} */
-    @Override
-    public boolean isWriterIdle() {
-        if (ioSession != null) {
-            return ioSession.isWriterIdle();
-        }
-        return true;
-    }
-
-    /** {@inheritDoc} */
-    @Override
-    public long getPendingMessages() {
-        if (ioSession != null) {
-            return ioSession.getScheduledWriteMessages();
-        }
-        return 0;
-    }
-
-    /** {@inheritDoc} */
-    @Override
-    public long getReadBytes() {
-        if (ioSession != null) {
-            return ioSession.getReadBytes();
-        }
-        return 0;
-    }
-
-    /** {@inheritDoc} */
-    @Override
-    public long getWrittenBytes() {
-        if (ioSession != null) {
-            return ioSession.getWrittenBytes();
-        }
-        return 0;
-    }
-
-    public void invokeMethod(String method) {
-        invoke(method);
-    }
-
-    /** {@inheritDoc} */
-    @Override
-    public boolean isConnected() {
-        if (log.isTraceEnabled()) {
-            log.trace("Connected: {}", (ioSession != null && ioSession.isConnected()));
-        }
-        // XXX Paul: not sure isClosing is actually working as we expect here
-        return super.isConnected() && (ioSession != null && ioSession.isConnected());
-    }
-
-    /** {@inheritDoc} */
-    @Override
-    public boolean isIdle() {
-        if (ioSession != null) {
-            if (log.isDebugEnabled()) {
-                log.debug("Connection idle - read: {} write: {}", ioSession.isReaderIdle(), ioSession.isWriterIdle());
-            }
-            return super.isIdle() && ioSession.isBothIdle();
-        }
-        return super.isIdle();
-    }
-
-    /** {@inheritDoc} */
-    @Override
-    protected void onInactive() {
-                close();
-    }
-
-    /**
-     * Setter for MINA I/O session (connection).
-     * 
-     * @param protocolSession
-     *            Protocol session
-     */
-    public void setIoSession(IoSession protocolSession) {
-        SocketAddress remote = protocolSession.getRemoteAddress();
-        if (remote instanceof InetSocketAddress) {
-            remoteAddress = ((InetSocketAddress) remote).getAddress().getHostAddress();
-            remotePort = ((InetSocketAddress) remote).getPort();
-        } else {
-            remoteAddress = remote.toString();
-            remotePort = -1;
-        }
-        remoteAddresses = new ArrayList<String>(1);
-        remoteAddresses.add(remoteAddress);
-        remoteAddresses = Collections.unmodifiableList(remoteAddresses);
-        this.ioSession = protocolSession;
-        if (log.isTraceEnabled()) {
-            log.trace("setIoSession conn: {}", this);
-        }
-    }
-
-    /** {@inheritDoc} */
-    @Override
-    public void write(Packet out) {
-        if (ioSession != null) {
-            final Semaphore lock = getLock();
-            if (log.isTraceEnabled()) {
-                log.trace("Write lock wait count: {} closed: {}", lock.getQueueLength(), isClosed());
-            }
-            while (!isClosed()) {
-                boolean acquired = false;
-                try {
-                    acquired = lock.tryAcquire(10, TimeUnit.MILLISECONDS);
-                    if (acquired) {
-                        if (log.isTraceEnabled()) {
-                            log.trace("Writing message");
-                        }
-                        writingMessage(out);
-                        ioSession.write(out);
-                        break;
-                    }
-                } catch (InterruptedException e) {
-                    log.warn("Interrupted while waiting for write lock. State: {}", RTMP.states[state.getState()], e);
-                    if (log.isInfoEnabled()) {
-                        // further debugging to assist with possible connection problems
-                        log.info("Session id: {} in queue size: {} pending msgs: {} last ping/pong: {}", getSessionId(), currentQueueSize(), getPendingMessages(), getLastPingSentAndLastPongReceivedInterval());
-                        log.info("Available permits - decoder: {} encoder: {}", decoderLock.availablePermits(), encoderLock.availablePermits());
-                    }
-                    String exMsg = e.getMessage();
-                    // if the exception cause is null break out of here to prevent looping until closed
-                    if (exMsg == null || exMsg.indexOf("null") >= 0) {
-                        log.debug("Exception writing to connection: {}", this);
-                        break;
-                    }
-                } finally {
-                    if (acquired) {
-                        lock.release();
-                    }
-                }
-            }
-        }
-    }
-
-    /** {@inheritDoc} */
-    @Override
-    public void writeRaw(IoBuffer out) {
-        if (ioSession != null) {
-            final Semaphore lock = getLock();
-            while (!isClosed()) {
-                boolean acquired = false;
-                try {
-                    acquired = lock.tryAcquire(10, TimeUnit.MILLISECONDS);
-                    if (acquired) {
-                        if (log.isTraceEnabled()) {
-                            log.trace("Writing raw message");
-                        }
-                        ioSession.write(out);
-                        break;
-                    }
-                } catch (InterruptedException e) {
-                    log.warn("Interrupted while waiting for write lock (writeRaw). State: {}", RTMP.states[state.getState()], e);
-                    String exMsg = e.getMessage();
-                    // if the exception cause is null break out of here to prevent looping until closed
-                    if (exMsg == null || exMsg.indexOf("null") >= 0) {
-                        log.debug("Exception writing to connection: {}", this);
-                        break;
-                    }
-                } finally {
-                    if (acquired) {
-                        lock.release();
-                    }
-                }
-            }
-        }
-    }
-
-    protected void registerJMX() {
-        // register with jmx
-        MBeanServer mbs = ManagementFactory.getPlatformMBeanServer();
-        try {
-            String cName = this.getClass().getName();
-            if (cName.indexOf('.') != -1) {
-                cName = cName.substring(cName.lastIndexOf('.')).replaceFirst("[\\.]", "");
-            }
-            String hostStr = host;
-            int port = 1935;
-            if (host != null && host.indexOf(":") > -1) {
-                String[] arr = host.split(":");
-                hostStr = arr[0];
-                port = Integer.parseInt(arr[1]);
-            }
-            // Create a new mbean for this instance
-            oName = new ObjectName(String.format("org.red5.server:type=%s,connectionType=%s,host=%s,port=%d,clientId=%s", cName, type, hostStr, port, client.getId()));
-            if (!mbs.isRegistered(oName)) {
-                mbs.registerMBean(new StandardMBean(this, RTMPMinaConnectionMXBean.class, true), oName);
-            } else {
-                log.debug("Connection is already registered in JMX");
-            }
-        } catch (Exception e) {
-            log.warn("Error on jmx registration", e);
-        }
-    }
-
-    protected void unregisterJMX() {
-        MBeanServer mbs = ManagementFactory.getPlatformMBeanServer();
-        if (oName != null && mbs.isRegistered(oName)) {
-            try {
-                mbs.unregisterMBean(oName);
-            } catch (Exception e) {
-                log.warn("Exception unregistering: {}", oName, e);
-            }
-            oName = null;
-        }
-    }
-
-    private class CheckCloseFutureJob implements Runnable
-    {
-        private CloseFuture future;
-        private IoFutureListener<CloseFuture> listener;
-        private IoSession session;
-
-        public CheckCloseFutureJob(CloseFuture future, IoFutureListener<CloseFuture> listener, IoSession session) {
-            this.future = future;
-            this.listener = listener;
-            this.session = session;
-        }
-        @Override
-        public void run()
-        {
-            log.trace("Check session: {}", session);
-            if (session.isActive()) {
-                log.warn("session is Active: {}", session);
-                session.closeNow();
-            }
-            log.trace("Check future: {}, listener: {}", future, listener);
-            if (future != null && listener != null) {
-                future.removeListener(listener);
-                listener = null;
-                future.setClosed();
-                future = null;
-            }
-        }
-    }
-}
+/*
+ * RED5 Open Source Media Server - https://github.com/Red5/
+ * 
+ * Copyright 2006-2016 by respective authors (see below). All rights reserved.
+ * 
+ * Licensed under the Apache License, Version 2.0 (the "License");
+ * you may not use this file except in compliance with the License.
+ * You may obtain a copy of the License at
+ * 
+ * http://www.apache.org/licenses/LICENSE-2.0
+ * 
+ * Unless required by applicable law or agreed to in writing, software
+ * distributed under the License is distributed on an "AS IS" BASIS,
+ * WITHOUT WARRANTIES OR CONDITIONS OF ANY KIND, either express or implied.
+ * See the License for the specific language governing permissions and
+ * limitations under the License.
+ */
+
+package org.red5.server.net.rtmp;
+
+import java.beans.ConstructorProperties;
+import java.lang.management.ManagementFactory;
+import java.net.InetSocketAddress;
+import java.net.SocketAddress;
+import java.util.ArrayList;
+import java.util.Collections;
+import java.util.concurrent.Executors;
+import java.util.concurrent.ScheduledExecutorService;
+import java.util.concurrent.Semaphore;
+import java.util.concurrent.TimeUnit;
+import java.util.concurrent.atomic.AtomicBoolean;
+
+import javax.management.MBeanServer;
+import javax.management.ObjectName;
+import javax.management.StandardMBean;
+
+import org.apache.mina.core.buffer.IoBuffer;
+import org.apache.mina.core.future.CloseFuture;
+import org.apache.mina.core.future.IoFutureListener;
+import org.apache.mina.core.service.IoProcessor;
+import org.apache.mina.core.session.IoSession;
+import org.red5.server.api.IConnection;
+import org.apache.mina.core.write.WriteRequestQueue;
+import org.red5.server.api.scope.IScope;
+import org.red5.server.jmx.mxbeans.RTMPMinaConnectionMXBean;
+import org.red5.server.net.rtmp.codec.RTMP;
+import org.red5.server.net.rtmp.event.ClientBW;
+import org.red5.server.net.rtmp.event.ServerBW;
+import org.red5.server.net.rtmp.message.Packet;
+import org.slf4j.Logger;
+import org.slf4j.LoggerFactory;
+import org.springframework.jmx.export.annotation.ManagedResource;
+import org.springframework.scheduling.concurrent.ThreadPoolTaskExecutor;
+
+/**
+ * Represents an RTMP connection using Mina.
+ * 
+ * @see "http://mina.apache.org/report/trunk/apidocs/org/apache/mina/core/session/IoSession.html"
+ * 
+ * @author Paul Gregoire
+ */
+@ManagedResource
+public class RTMPMinaConnection extends RTMPConnection implements RTMPMinaConnectionMXBean {
+
+    protected static Logger log = LoggerFactory.getLogger(RTMPMinaConnection.class);
+
+    /**
+     * Closing flag
+     */
+    private final AtomicBoolean closing = new AtomicBoolean(false);
+
+    /**
+     * MINA I/O session, connection between two end points
+     */
+    private transient IoSession ioSession;
+
+    /**
+     * MBean object name used for de/registration purposes.
+     */
+    private ObjectName oName;
+
+    protected int defaultServerBandwidth = 10000000;
+
+    protected int defaultClientBandwidth = 10000000;
+
+    protected boolean bandwidthDetection = true;
+
+    protected static final ScheduledExecutorService closeSheduleExecutor = Executors.newScheduledThreadPool(32);
+
+    /** Constructs a new RTMPMinaConnection. */
+    @ConstructorProperties(value = { "persistent" })
+    public RTMPMinaConnection() {
+        super(IConnection.Type.PERSISTENT.name().toLowerCase());
+    }
+
+    @SuppressWarnings("cast")
+    @Override
+    public boolean connect(IScope newScope, Object[] params) {
+        log.debug("Connect scope: {}", newScope);
+        boolean success = super.connect(newScope, params);
+        if (success) {
+            final Channel two = getChannel(2);
+            // tell the flash player how fast we want data and how fast we shall send it
+            two.write(new ServerBW(defaultServerBandwidth));
+            // second param is the limit type (0=hard,1=soft,2=dynamic)
+            two.write(new ClientBW(defaultClientBandwidth, (byte) limitType));
+            // if the client is null for some reason, skip the jmx registration
+            if (client != null) {
+                // perform bandwidth detection
+                if (bandwidthDetection && !client.isBandwidthChecked()) {
+                    client.checkBandwidth();
+                }
+            } else {
+                log.warn("Client was null");
+            }
+            registerJMX();
+        } else {
+            log.debug("Connect failed");
+        }
+        return success;
+    }
+
+    /** {@inheritDoc} */
+    @Override
+    public void close() {
+        if (closing.compareAndSet(false, true)) {
+            super.close();
+            log.debug("IO Session closing: {}", (ioSession != null ? ioSession.isClosing() : null));
+            if (ioSession != null && !ioSession.isClosing()) {
+                    // set a ref to ourself so that the handler can be notified when close future is done
+                final RTMPMinaConnection self = this;
+                // close now, no flushing, no waiting
+                final CloseFuture future = ioSession.closeNow();
+                log.debug("Connection close future: {}", future);
+                IoFutureListener<CloseFuture> listener = new IoFutureListener<CloseFuture>() {
+                    public void operationComplete(CloseFuture future) {
+                        // now connection should be closed
+                        log.debug("Close operation completed {}: {}", sessionId, future.isClosed());
+                        future.removeListener(this);
+                        if (future.isClosed()) {
+                            log.info("Connection is closed: {}", getSessionId());
+                            if (log.isTraceEnabled()) {
+                                log.trace("Session id - local: {} session: {}", getSessionId(), sessionId);
+                            }
+                            handler.connectionClosed(self);
+                            ioSession.removeAttribute(RTMPConnection.RTMP_SESSION_ID);
+                        } else {
+                            log.debug("Connection is not yet closed");
+                        }
+                        for (Object key : ioSession.getAttributeKeys()) {
+                            Object obj = ioSession.getAttribute(key);
+                            log.debug("{}: {}", key, obj);
+                            if (obj != null) {
+                                if (log.isTraceEnabled()) {
+                                    log.trace("Attribute: {}", obj.getClass().getName());
+                                }
+                                if (obj instanceof IoProcessor) {
+                                    log.debug("Flushing session in processor");
+                                    ((IoProcessor) obj).flush(ioSession);
+                                    log.debug("Removing session from processor");
+                                    ((IoProcessor) obj).remove(ioSession);
+                                } else if (obj instanceof IoBuffer) {
+                                    log.debug("Clearing session buffer");
+                                    ((IoBuffer) obj).clear();
+                                    ((IoBuffer) obj).free();
+                                }
+                            }
+                        }
+                    }
+                };
+                future.addListener(listener);
+                closeSheduleExecutor.schedule(new CheckCloseFutureJob(future, listener, ioSession), 60, TimeUnit.SECONDS);
+            }
+            log.debug("Connection state: {}", getState());
+            if (getStateCode() != RTMP.STATE_DISCONNECTED) {
+                handler.connectionClosed(this);
+            }
+            // de-register with JMX
+            unregisterJMX();
+        } else if (log.isDebugEnabled()) {
+            log.debug("Close has already been called");
+        }
+    }
+
+    /**
+     * Return MINA I/O session.
+     * 
+     * @return MINA O/I session, connection between two end-points
+     */
+    @Override
+    public IoSession getIoSession() {
+        return ioSession;
+    }
+
+    /**
+     * @return the defaultServerBandwidth
+     */
+    public int getDefaultServerBandwidth() {
+        return defaultServerBandwidth;
+    }
+
+    /**
+     * @param defaultServerBandwidth
+     *            the defaultServerBandwidth to set
+     */
+    public void setDefaultServerBandwidth(int defaultServerBandwidth) {
+        this.defaultServerBandwidth = defaultServerBandwidth;
+    }
+
+    /**
+     * @return the defaultClientBandwidth
+     */
+    public int getDefaultClientBandwidth() {
+        return defaultClientBandwidth;
+    }
+
+    /**
+     * @param defaultClientBandwidth
+     *            the defaultClientBandwidth to set
+     */
+    public void setDefaultClientBandwidth(int defaultClientBandwidth) {
+        this.defaultClientBandwidth = defaultClientBandwidth;
+    }
+
+    /**
+     * @return the limitType
+     */
+    public int getLimitType() {
+        return limitType;
+    }
+
+    /**
+     * @param limitType
+     *            the limitType to set
+     */
+    public void setLimitType(int limitType) {
+        this.limitType = limitType;
+    }
+
+    @Override
+    public void setExecutor(ThreadPoolTaskExecutor executor) {
+        this.executor = executor;
+    }
+
+    /**
+     * @return the bandwidthDetection
+     */
+    public boolean isBandwidthDetection() {
+        return bandwidthDetection;
+    }
+
+    /**
+     * @param bandwidthDetection
+     *            the bandwidthDetection to set
+     */
+    public void setBandwidthDetection(boolean bandwidthDetection) {
+        this.bandwidthDetection = bandwidthDetection;
+    }
+
+    /** {@inheritDoc} */
+    @Override
+    public boolean isReaderIdle() {
+        if (ioSession != null) {
+            return ioSession.isReaderIdle();
+        }
+        return true;
+    }
+
+    /** {@inheritDoc} */
+    @Override
+    public boolean isWriterIdle() {
+        if (ioSession != null) {
+            return ioSession.isWriterIdle();
+        }
+        return true;
+    }
+
+    /** {@inheritDoc} */
+    @Override
+    public long getPendingMessages() {
+        if (ioSession != null) {
+            return ioSession.getScheduledWriteMessages();
+        }
+        return 0;
+    }
+
+    /** {@inheritDoc} */
+    @Override
+    public long getReadBytes() {
+        if (ioSession != null) {
+            return ioSession.getReadBytes();
+        }
+        return 0;
+    }
+
+    /** {@inheritDoc} */
+    @Override
+    public long getWrittenBytes() {
+        if (ioSession != null) {
+            return ioSession.getWrittenBytes();
+        }
+        return 0;
+    }
+
+    public void invokeMethod(String method) {
+        invoke(method);
+    }
+
+    /** {@inheritDoc} */
+    @Override
+    public boolean isConnected() {
+        if (log.isTraceEnabled()) {
+            log.trace("Connected: {}", (ioSession != null && ioSession.isConnected()));
+        }
+        // XXX Paul: not sure isClosing is actually working as we expect here
+        return super.isConnected() && (ioSession != null && ioSession.isConnected());
+    }
+
+    /** {@inheritDoc} */
+    @Override
+    public boolean isIdle() {
+        if (ioSession != null) {
+            if (log.isDebugEnabled()) {
+                log.debug("Connection idle - read: {} write: {}", ioSession.isReaderIdle(), ioSession.isWriterIdle());
+            }
+            return super.isIdle() && ioSession.isBothIdle();
+        }
+        return super.isIdle();
+    }
+
+    /** {@inheritDoc} */
+    @Override
+    protected void onInactive() {
+                close();
+    }
+
+    /**
+     * Setter for MINA I/O session (connection).
+     * 
+     * @param protocolSession
+     *            Protocol session
+     */
+    public void setIoSession(IoSession protocolSession) {
+        SocketAddress remote = protocolSession.getRemoteAddress();
+        if (remote instanceof InetSocketAddress) {
+            remoteAddress = ((InetSocketAddress) remote).getAddress().getHostAddress();
+            remotePort = ((InetSocketAddress) remote).getPort();
+        } else {
+            remoteAddress = remote.toString();
+            remotePort = -1;
+        }
+        remoteAddresses = new ArrayList<String>(1);
+        remoteAddresses.add(remoteAddress);
+        remoteAddresses = Collections.unmodifiableList(remoteAddresses);
+        this.ioSession = protocolSession;
+        if (log.isTraceEnabled()) {
+            log.trace("setIoSession conn: {}", this);
+        }
+    }
+
+    /** {@inheritDoc} */
+    @Override
+    public void write(Packet out) {
+        if (ioSession != null) {
+            final Semaphore lock = getLock();
+            if (log.isTraceEnabled()) {
+                log.trace("Write lock wait count: {} closed: {}", lock.getQueueLength(), isClosed());
+            }
+            while (!isClosed()) {
+                boolean acquired = false;
+                try {
+                    acquired = lock.tryAcquire(10, TimeUnit.MILLISECONDS);
+                    if (acquired) {
+                        if (log.isTraceEnabled()) {
+                            log.trace("Writing message");
+                        }
+                        writingMessage(out);
+                        ioSession.write(out);
+                        break;
+                    }
+                } catch (InterruptedException e) {
+                    log.warn("Interrupted while waiting for write lock. State: {}", RTMP.states[state.getState()], e);
+                    if (log.isInfoEnabled()) {
+                        // further debugging to assist with possible connection problems
+                        log.info("Session id: {} in queue size: {} pending msgs: {} last ping/pong: {}", getSessionId(), currentQueueSize(), getPendingMessages(), getLastPingSentAndLastPongReceivedInterval());
+                        log.info("Available permits - decoder: {} encoder: {}", decoderLock.availablePermits(), encoderLock.availablePermits());
+                    }
+                    String exMsg = e.getMessage();
+                    // if the exception cause is null break out of here to prevent looping until closed
+                    if (exMsg == null || exMsg.indexOf("null") >= 0) {
+                        log.debug("Exception writing to connection: {}", this);
+                        break;
+                    }
+                } finally {
+                    if (acquired) {
+                        lock.release();
+                    }
+                }
+            }
+        }
+    }
+
+    /** {@inheritDoc} */
+    @Override
+    public void writeRaw(IoBuffer out) {
+        if (ioSession != null) {
+            final Semaphore lock = getLock();
+            while (!isClosed()) {
+                boolean acquired = false;
+                try {
+                    acquired = lock.tryAcquire(10, TimeUnit.MILLISECONDS);
+                    if (acquired) {
+                        if (log.isTraceEnabled()) {
+                            log.trace("Writing raw message");
+                        }
+                        ioSession.write(out);
+                        break;
+                    }
+                } catch (InterruptedException e) {
+                    log.warn("Interrupted while waiting for write lock (writeRaw). State: {}", RTMP.states[state.getState()], e);
+                    String exMsg = e.getMessage();
+                    // if the exception cause is null break out of here to prevent looping until closed
+                    if (exMsg == null || exMsg.indexOf("null") >= 0) {
+                        log.debug("Exception writing to connection: {}", this);
+                        break;
+                    }
+                } finally {
+                    if (acquired) {
+                        lock.release();
+                    }
+                }
+            }
+        }
+    }
+
+    protected void registerJMX() {
+        // register with jmx
+        MBeanServer mbs = ManagementFactory.getPlatformMBeanServer();
+        try {
+            String cName = this.getClass().getName();
+            if (cName.indexOf('.') != -1) {
+                cName = cName.substring(cName.lastIndexOf('.')).replaceFirst("[\\.]", "");
+            }
+            String hostStr = host;
+            int port = 1935;
+            if (host != null && host.indexOf(":") > -1) {
+                String[] arr = host.split(":");
+                hostStr = arr[0];
+                port = Integer.parseInt(arr[1]);
+            }
+            // Create a new mbean for this instance
+            oName = new ObjectName(String.format("org.red5.server:type=%s,connectionType=%s,host=%s,port=%d,clientId=%s", cName, type, hostStr, port, client.getId()));
+            if (!mbs.isRegistered(oName)) {
+                mbs.registerMBean(new StandardMBean(this, RTMPMinaConnectionMXBean.class, true), oName);
+            } else {
+                log.debug("Connection is already registered in JMX");
+            }
+        } catch (Exception e) {
+            log.warn("Error on jmx registration", e);
+        }
+    }
+
+    protected void unregisterJMX() {
+        MBeanServer mbs = ManagementFactory.getPlatformMBeanServer();
+        if (oName != null && mbs.isRegistered(oName)) {
+            try {
+                mbs.unregisterMBean(oName);
+            } catch (Exception e) {
+                log.warn("Exception unregistering: {}", oName, e);
+            }
+            oName = null;
+        }
+    }
+
+    private class CheckCloseFutureJob implements Runnable
+    {
+        private CloseFuture future;
+        private IoFutureListener<CloseFuture> listener;
+        private IoSession session;
+
+        public CheckCloseFutureJob(CloseFuture future, IoFutureListener<CloseFuture> listener, IoSession session) {
+            this.future = future;
+            this.listener = listener;
+            this.session = session;
+        }
+        @Override
+        public void run()
+        {
+            log.trace("Check session: {}", session);
+            if (session.isActive()) {
+                log.warn("session is Active: {}", session);
+                session.closeNow();
+            }
+            log.trace("Check future: {}, listener: {}", future, listener);
+            if (future != null && listener != null) {
+                future.removeListener(listener);
+                listener = null;
+                future.setClosed();
+                future = null;
+            }
+        }
+    }
+}